--- conflicted
+++ resolved
@@ -21,11 +21,6 @@
 	"context"
 	"fmt"
 
-<<<<<<< HEAD
-	"github.com/Peripli/service-manager/pkg/env"
-
-=======
->>>>>>> 36350004
 	"github.com/Peripli/service-manager/api/configuration"
 
 	"github.com/Peripli/service-manager/pkg/query"
@@ -68,10 +63,6 @@
 		OSBVersion:      osbVersion,
 		MaxPageSize:     200,
 		DefaultPageSize: 50,
-<<<<<<< HEAD
-		ProctedLabels:  []string{},
-=======
->>>>>>> 36350004
 	}
 }
 
@@ -91,7 +82,7 @@
 }
 
 // New returns the minimum set of REST APIs needed for the Service Manager
-func New(ctx context.Context, e env.Environment, options *Options) (*web.API, error) {
+func New(ctx context.Context, options *Options) (*web.API, error) {
 	bearerAuthnFilter, err := filters.NewOIDCAuthnFilter(ctx, options.APISettings.TokenIssuerURL, options.APISettings.ClientID)
 	if err != nil {
 		return nil, err
@@ -126,13 +117,7 @@
 					return br.(*types.ServiceBroker), nil
 				},
 			},
-<<<<<<< HEAD
-			&configuration.Controller{
-				Environment: e,
-			},
-=======
 			&configuration.Controller{},
->>>>>>> 36350004
 		},
 		// Default filters - more filters can be registered using the relevant API methods
 		Filters: []web.Filter{

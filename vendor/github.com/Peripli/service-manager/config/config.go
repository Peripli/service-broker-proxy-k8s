--- conflicted
+++ resolved
@@ -59,8 +59,6 @@
 		WebSocket:  ws.DefaultSettings(),
 		HTTPClient: httpclient.DefaultSettings(),
 		Health:     health.DefaultSettings(),
-<<<<<<< HEAD
-=======
 	}
 }
 
@@ -69,12 +67,13 @@
 	env, err := env.Default(ctx, AddPFlags)
 	if err != nil {
 		return nil, fmt.Errorf("error loading default env: %s", err)
->>>>>>> 36350004
 	}
+
+	return NewForEnv(env)
 }
 
 // New creates a configuration from the provided env
-func New(env env.Environment) (*Settings, error) {
+func NewForEnv(env env.Environment) (*Settings, error) {
 	config := DefaultSettings()
 	if err := env.Unmarshal(config); err != nil {
 		return nil, fmt.Errorf("error loading configuration: %s", err)

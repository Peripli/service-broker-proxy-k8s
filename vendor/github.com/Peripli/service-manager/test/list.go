/*
 * Copyright 2018 The Service Manager Authors
 *
 * Licensed under the Apache License, Version 2.0 (the "License");
 * you may not use this file except in compliance with the License.
 * You may obtain a copy of the License at
 *
 *     http://www.apache.org/licenses/LICENSE-2.0
 *
 * Unless required by applicable law or agreed to in writing, software
 * distributed under the License is distributed on an "AS IS" BASIS,
 * WITHOUT WARRANTIES OR CONDITIONS OF ANY KIND, either express or implied.
 * See the License for the specific language governing permissions and
 * limitations under the License.
 */

package test

import (
	"encoding/base64"
	"encoding/json"
	"fmt"
	"net/url"
<<<<<<< HEAD
=======
	"strconv"
>>>>>>> 36350004
	"strings"
	"time"

	"github.com/Peripli/service-manager/pkg/query"

	. "github.com/onsi/ginkgo/extensions/table"

	"net/http"

	. "github.com/onsi/ginkgo"
	. "github.com/onsi/gomega"

	"github.com/Peripli/service-manager/test/common"
)

type listOpEntry struct {
	resourcesToExpectBeforeOp []common.Object

	queryTemplate               string
	queryArgs                   common.Object
	resourcesToExpectAfterOp    []common.Object
	resourcesNotToExpectAfterOp []common.Object
	expectedStatusCode          int
}

func DescribeListTestsFor(ctx *common.TestContext, t TestCase) bool {
	var r []common.Object
	var rWithMandatoryFields common.Object

	attachLabel := func(obj common.Object) common.Object {
		patchLabelsBody := make(map[string]interface{})
		patchLabels := []query.LabelChange{
			{
				Operation: query.AddLabelOperation,
				Key:       "labelKey1",
				Values:    []string{"1"},
			},
			{
				Operation: query.AddLabelOperation,
				Key:       "labelKey2",
				Values:    []string{"str"},
			},
			{
				Operation: query.AddLabelOperation,
				Key:       "labelKey3",
				Values:    []string{`{"key1": "val1", "key2": "val2"}`},
			},
		}
		patchLabelsBody["labels"] = patchLabels

		By(fmt.Sprintf("Attempting to patch resource of %s with labels as labels are declared supported", t.API))
		ctx.SMWithOAuth.PATCH(t.API + "/" + obj["id"].(string)).WithJSON(patchLabelsBody).
			Expect().
			Status(http.StatusOK)

		result := ctx.SMWithOAuth.GET(t.API + "/" + obj["id"].(string)).
			Expect().
			Status(http.StatusOK).JSON().Object()
		result.ContainsKey("labels")
		r := result.Raw()
		return r
	}

	By(fmt.Sprintf("Attempting to create a random resource of %s with mandatory fields only", t.API))
	rWithMandatoryFields = t.ResourceWithoutNullableFieldsBlueprint(ctx, ctx.SMWithOAuth)
	for i := 0; i < 10; i++ {
		By(fmt.Sprintf("Attempting to create a random resource of %s", t.API))

		gen := t.ResourceBlueprint(ctx, ctx.SMWithOAuth)
		gen = attachLabel(gen)
		delete(gen, "created_at")
		delete(gen, "updated_at")
		r = append(r, gen)
	}

	entries := []TableEntry{
		Entry("returns 200",
			listOpEntry{
				resourcesToExpectBeforeOp: []common.Object{r[0]},
				queryTemplate:             "%s eq '%v'",
				queryArgs:                 r[0],
				resourcesToExpectAfterOp:  []common.Object{r[0]},
				expectedStatusCode:        http.StatusOK,
			},
		),
		Entry("returns 200",
			listOpEntry{
				resourcesToExpectBeforeOp:   []common.Object{r[0], r[1], r[2], r[3]},
				queryTemplate:               "%s ne '%v'",
				queryArgs:                   r[0],
				resourcesNotToExpectAfterOp: []common.Object{r[0]},
				expectedStatusCode:          http.StatusOK,
			},
		),

		Entry("returns 200",
			listOpEntry{
				resourcesToExpectBeforeOp: []common.Object{r[0], r[1], r[2], r[3]},
				queryTemplate:             "%[1]s in ('%[2]v','%[2]v','%[2]v')",
				queryArgs:                 r[0],
				resourcesToExpectAfterOp:  []common.Object{r[0]},
				expectedStatusCode:        http.StatusOK,
			},
		),

		Entry("returns 200",
			listOpEntry{
				resourcesToExpectBeforeOp: []common.Object{r[0], r[1], r[2], r[3]},
				queryTemplate:             "%s in ('%v')",
				queryArgs:                 r[0],
				resourcesToExpectAfterOp:  []common.Object{r[0]},
				expectedStatusCode:        http.StatusOK,
			},
		),
		Entry("returns 200",
			listOpEntry{
				resourcesToExpectBeforeOp:   []common.Object{r[0], r[1], r[2], r[3]},
				queryTemplate:               "%[1]s notin ('%[2]v','%[2]v','%[2]v')",
				queryArgs:                   r[0],
				resourcesNotToExpectAfterOp: []common.Object{r[0]},
				expectedStatusCode:          http.StatusOK,
			},
		),
		Entry("returns 200",
			listOpEntry{
				resourcesToExpectBeforeOp:   []common.Object{r[0], r[1], r[2], r[3]},
				queryTemplate:               "%s notin ('%v')",
				queryArgs:                   r[0],
				resourcesNotToExpectAfterOp: []common.Object{r[0]},
				expectedStatusCode:          http.StatusOK,
			},
		),
		Entry("returns 200",
			listOpEntry{
				resourcesToExpectBeforeOp:   []common.Object{r[0], r[1], r[2], r[3]},
				queryTemplate:               "%s gt '%v'",
				queryArgs:                   common.RemoveNonNumericArgs(r[0]),
				resourcesNotToExpectAfterOp: []common.Object{r[0]},
				expectedStatusCode:          http.StatusOK,
			},
		),
		Entry("returns 200 for greater than or equal queries",
			listOpEntry{
				resourcesToExpectBeforeOp: []common.Object{r[0], r[1], r[2], r[3]},
				queryTemplate:             "%s ge %v",
				queryArgs:                 common.RemoveNonNumericArgs(r[0]),
				resourcesToExpectAfterOp:  []common.Object{r[0], r[1], r[2], r[3]},
				expectedStatusCode:        http.StatusOK,
			},
		),
		Entry("returns 400 for greater than or equal queries when query args are non numeric",
			listOpEntry{
				resourcesToExpectBeforeOp: []common.Object{r[0], r[1], r[2], r[3]},
				queryTemplate:             "%s ge %v",
				queryArgs:                 common.RemoveNumericArgs(r[0]),
				resourcesToExpectAfterOp:  []common.Object{r[0], r[1], r[2], r[3]},
				expectedStatusCode:        http.StatusBadRequest,
			},
		),
		Entry("returns 200 for less than or equal queries",
			listOpEntry{
				resourcesToExpectBeforeOp: []common.Object{r[0], r[1], r[2], r[3]},
				queryTemplate:             "%s le %v",
				queryArgs:                 common.RemoveNonNumericArgs(r[0]),
				resourcesToExpectAfterOp:  []common.Object{r[0], r[1], r[2], r[3]},
				expectedStatusCode:        http.StatusOK,
			},
		),
		Entry("returns 400 for less than or equal queries when query args are non numeric",
			listOpEntry{
				resourcesToExpectBeforeOp: []common.Object{r[0], r[1], r[2], r[3]},
				queryTemplate:             "%s le %v",
				queryArgs:                 common.RemoveNumericArgs(r[0]),
				resourcesToExpectAfterOp:  []common.Object{r[0], r[1], r[2], r[3]},
				expectedStatusCode:        http.StatusBadRequest,
			},
		),
		Entry("returns 200",
			listOpEntry{
				resourcesToExpectBeforeOp:   []common.Object{r[0], r[1], r[2], r[3]},
				queryTemplate:               "%s lt '%v'",
				queryArgs:                   common.RemoveNonNumericArgs(r[0]),
				resourcesNotToExpectAfterOp: []common.Object{r[0]},
				expectedStatusCode:          http.StatusOK,
			},
		),
		Entry("returns 200 for field queries",
			listOpEntry{
				resourcesToExpectBeforeOp: []common.Object{r[0], rWithMandatoryFields},
				queryTemplate:             "%s en '%v'",
				queryArgs:                 common.RemoveNotNullableFieldAndLabels(r[0], rWithMandatoryFields),
				resourcesToExpectAfterOp:  []common.Object{r[0], rWithMandatoryFields},
				expectedStatusCode:        http.StatusOK,
			},
		),
		Entry("returns 400 for label queries with operator en",
			listOpEntry{
				queryTemplate: "%s en '%v'",
				queryArgs: common.Object{
					"labels": map[string]interface{}{
						"labelKey1": []interface{}{
							"str",
						},
					}},
				expectedStatusCode: http.StatusBadRequest,
			},
		),
		Entry("returns 200 for JSON fields with stripped new lines",
			listOpEntry{
				resourcesToExpectBeforeOp: []common.Object{r[0]},
				queryTemplate:             "%s eq '%v'",
				queryArgs:                 common.RemoveNonJSONArgs(r[0]),
				resourcesToExpectAfterOp:  []common.Object{r[0]},
				expectedStatusCode:        http.StatusOK,
			},
		),
		Entry("returns 400 when query operator is invalid",
			listOpEntry{
				queryTemplate:      "%s @@ '%v'",
				queryArgs:          r[0],
				expectedStatusCode: http.StatusBadRequest,
			},
		),
		Entry("returns 400 when label query is duplicated",
			listOpEntry{
				queryTemplate: "%[1]s eq '%[2]v' and %[1]s and '%[2]v'",
				queryArgs: common.Object{
					"labels": common.CopyLabels(r[0]),
				},
				expectedStatusCode: http.StatusBadRequest,
			},
		),
		Entry("returns 400 when operator is not properly separated with right space from operands",
			listOpEntry{
				queryTemplate:      "%s eq'%v'",
				queryArgs:          r[0],
				expectedStatusCode: http.StatusBadRequest,
			},
		),
		Entry("returns 200 when field query is duplicated",
			listOpEntry{
				queryTemplate:      "%[1]s eq '%[2]v' and %[1]s eq '%[2]v'",
				queryArgs:          common.CopyFields(r[0]),
				expectedStatusCode: http.StatusOK,
			},
		),
		Entry("returns 400 when operator is not properly separated with left space from operands",
			listOpEntry{
				queryTemplate:      "%seq '%v'",
				queryArgs:          r[0],
				expectedStatusCode: http.StatusBadRequest,
			},
		),

		Entry("returns 400 when field query left operands are unknown",
			listOpEntry{
				queryTemplate:      "%[1]s in ('%[2]v', '%[2]v')",
				queryArgs:          common.Object{"unknownkey": "unknownvalue"},
				expectedStatusCode: http.StatusBadRequest,
			},
		),
		Entry("returns 200 when label query left operands are unknown",
			listOpEntry{
				resourcesToExpectBeforeOp: []common.Object{r[0], r[1], r[2], r[3]},
				queryTemplate:             "%[1]s in ('%[2]v','%[2]v')",
				queryArgs: common.Object{
					"labels": map[string]interface{}{
						"unknown": []interface{}{
							"unknown",
						},
					}},
				resourcesNotToExpectAfterOp: []common.Object{r[0], r[1], r[2], r[3]},
				expectedStatusCode:          http.StatusOK,
			},
		),
		Entry("returns 400 when single value operator is used with multiple right value arguments",
			listOpEntry{
				queryTemplate:      "%[1]s ne ('%[2]v','%[2]v','%[2]v')",
				queryArgs:          r[0],
				expectedStatusCode: http.StatusBadRequest,
			},
		),

		Entry("returns 400 when numeric operator is used with non-numeric operands",
			listOpEntry{
				queryTemplate:      "%s < '%v'",
				queryArgs:          common.RemoveNumericArgs(r[0]),
				expectedStatusCode: http.StatusBadRequest,
			},
		),
	}

	verifyListOpWithAuth := func(listOpEntry listOpEntry, query string, auth *common.SMExpect) {
		var expectedAfterOpIDs []string
		var unexpectedAfterOpIDs []string
		expectedAfterOpIDs = common.ExtractResourceIDs(listOpEntry.resourcesToExpectAfterOp)
		unexpectedAfterOpIDs = common.ExtractResourceIDs(listOpEntry.resourcesNotToExpectAfterOp)

		By(fmt.Sprintf("[TEST]: Verifying expected %s before operation after present", t.API))
		beforeOpArray := ctx.SMWithOAuth.List(t.API)

		for _, v := range beforeOpArray.Iter() {
			obj := v.Object().Raw()
			delete(obj, "created_at")
			delete(obj, "updated_at")
		}

		for _, entity := range listOpEntry.resourcesToExpectBeforeOp {
			delete(entity, "created_at")
			delete(entity, "updated_at")
			beforeOpArray.Contains(entity)
		}

		By("[TEST]: ======= Expectations Summary =======")

		By(fmt.Sprintf("[TEST]: Listing %s with %s", t.API, query))
		By(fmt.Sprintf("[TEST]: Currently present resources: '%v'", r))
		By(fmt.Sprintf("[TEST]: Expected %s ids after operations: %s", t.API, expectedAfterOpIDs))
		By(fmt.Sprintf("[TEST]: Unexpected %s ids after operations: %s", t.API, unexpectedAfterOpIDs))
		By(fmt.Sprintf("[TEST]: Expected status code %d", listOpEntry.expectedStatusCode))

		By("[TEST]: ====================================")

		By(fmt.Sprintf("[TEST]: Verifying expected status code %d is returned from list operation", listOpEntry.expectedStatusCode))

		if listOpEntry.expectedStatusCode != http.StatusOK {
			By(fmt.Sprintf("[TEST]: Verifying error and description fields are returned after list operation"))
			req := ctx.SMWithOAuth.GET(t.API)
			if query != "" {
				req = req.WithQueryString(query)
			}
			req.Expect().Status(listOpEntry.expectedStatusCode).JSON().Object().Keys().Contains("error", "description")
		} else {
			array := ctx.SMWithOAuth.ListWithQuery(t.API, query)
			for _, v := range array.Iter() {
				obj := v.Object().Raw()
				delete(obj, "created_at")
				delete(obj, "updated_at")
			}

			if listOpEntry.resourcesToExpectAfterOp != nil {
				By(fmt.Sprintf("[TEST]: Verifying expected %s are returned after list operation", t.API))
				for _, entity := range listOpEntry.resourcesToExpectAfterOp {
					delete(entity, "created_at")
					delete(entity, "updated_at")
					array.Contains(entity)
				}
			}

			if listOpEntry.resourcesNotToExpectAfterOp != nil {
				By(fmt.Sprintf("[TEST]: Verifying unexpected %s are NOT returned after list operation", t.API))

				for _, entity := range listOpEntry.resourcesNotToExpectAfterOp {
					delete(entity, "created_at")
					delete(entity, "updated_at")
					array.NotContains(entity)
				}
			}
		}
	}

	verifyListOp := func(listOpEntry listOpEntry, query string) {
		verifyListOpWithAuth(listOpEntry, query, ctx.SMWithOAuth)
	}

	return Describe("List", func() {
		Context("with basic auth", func() {
			It("returns 200", func() {
				ctx.SMWithBasic.GET(t.API).
					Expect().
					Status(http.StatusOK)
			})
		})

		Context("by date", func() {
			It("returns 200 when date is properly formatted", func() {
				createdAtValue := ctx.SMWithOAuth.GET(t.API + "/" + r[0]["id"].(string)).Expect().Status(http.StatusOK).
					JSON().Object().Value("created_at").String().Raw()
<<<<<<< HEAD
				parsed, err := time.Parse(time.RFC3339Nano, createdAtValue)
				Expect(err).ToNot(HaveOccurred())
				location, err := time.LoadLocation("America/New_York")
				Expect(err).ToNot(HaveOccurred())
				timeInZone := parsed.In(location)
				offsetCreatedAtValue := timeInZone.Format(time.RFC3339Nano)
				escapedCreatedAtValue := url.QueryEscape(offsetCreatedAtValue)
=======
				createdAtHour := createdAtValue[11:13]
				originalHour, err := strconv.ParseInt(createdAtHour, 10, 64)
				Expect(err).ToNot(HaveOccurred())
				createdAtValue = createdAtValue[:11] + "01" + createdAtValue[13:]
				newHour := originalHour - 1
				hourPattern := fmt.Sprintf("-%d:00", newHour)
				if newHour < 10 {
					hourPattern = fmt.Sprintf("-0%d:00", newHour)
				}
				escapedCreatedAtValue := url.QueryEscape(createdAtValue[:len(createdAtValue)-1] + hourPattern)
>>>>>>> 36350004
				ctx.SMWithOAuth.ListWithQuery(t.API, fmt.Sprintf("fieldQuery=%s eq %s", "created_at", escapedCreatedAtValue)).
					Element(0).Object().Value("id").Equal(r[0]["id"])
			})
		})

		Context("when query contains special symbols", func() {
			var obj common.Object
			labelKey := "labelKey1"
			labelValue := "symbols!that@are#url$encoded%when^making a*request("
			BeforeEach(func() {
				obj = t.ResourceBlueprint(ctx, ctx.SMWithOAuth)
				patchLabelsBody := make(map[string]interface{})
				patchLabels := []query.LabelChange{
					{
						Operation: query.AddLabelOperation,
						Key:       labelKey,
						Values:    []string{labelValue},
					},
				}
				patchLabelsBody["labels"] = patchLabels

				ctx.SMWithOAuth.PATCH(t.API + "/" + obj["id"].(string)).WithJSON(patchLabelsBody).
					Expect().
					Status(http.StatusOK)
			})

			It("returns 200", func() {
				ctx.SMWithOAuth.ListWithQuery(t.API, fmt.Sprintf("labelQuery=%s eq '%s'", labelKey, url.QueryEscape(labelValue))).
					Path("$[*].id").Array().Contains(obj["id"])
			})
		})

		Context("with bearer auth", func() {
			if !t.DisableTenantResources {
				Context("when authenticating with tenant scoped token", func() {
					var rForTenant common.Object

					BeforeEach(func() {
						rForTenant = t.ResourceBlueprint(ctx, ctx.SMWithOAuthForTenant)
					})

					It("returns only tenant specific resources", func() {
						verifyListOpWithAuth(listOpEntry{
							resourcesToExpectBeforeOp: []common.Object{r[0], r[1], rForTenant},
							resourcesToExpectAfterOp:  []common.Object{rForTenant},
							expectedStatusCode:        http.StatusOK,
						}, "", ctx.SMWithOAuthForTenant)
					})

					Context("when authenticating with global token", func() {
						It("it returns all resources", func() {
							verifyListOpWithAuth(listOpEntry{
								resourcesToExpectBeforeOp: []common.Object{r[0], r[1], rForTenant},
								resourcesToExpectAfterOp:  []common.Object{r[0], r[1], rForTenant},
								expectedStatusCode:        http.StatusOK,
							}, "", ctx.SMWithOAuth)
						})
					})
				})
			}

			Context("Paging", func() {
				Context("with max items query", func() {
					It("returns smaller pages token and Link header", func() {
						pageSize := 5
						resp := ctx.SMWithOAuth.GET(t.API).WithQuery("max_items", pageSize).Expect().Status(http.StatusOK)

						resp.Header("Link").Contains(fmt.Sprintf("<%s?max_items=%d&token=", t.API, pageSize)).Contains(`>; rel="next"`)
						resp.JSON().Path("$.num_items").Number().Gt(0)
						resp.JSON().Path("$.items[*]").Array().Length().Gt(0).Le(pageSize)
						resp.JSON().Path("$.token").NotNull()
					})
				})
<<<<<<< HEAD

				Context("with max items query and label query", func() {
					const labelKey = "pagingLabel"
					var pageSize int
					var objID string
					BeforeEach(func() {
						objID = r[len(r)-1]["id"].(string)
						pageSize = len(r) / 2
						patchLabelsBody := make(map[string]interface{})
						patchLabels := []query.LabelChange{
							{
								Operation: query.AddLabelOperation,
								Key:       labelKey,
								Values:    []string{objID},
							},
						}
						patchLabelsBody["labels"] = patchLabels

						By(fmt.Sprintf("Attempting add one additional %s label with value %v to resoucre of type %s with id %s", labelKey, []string{objID}, t.API, objID))
						ctx.SMWithOAuth.PATCH(t.API + "/" + objID).WithJSON(patchLabelsBody).
							Expect().
							Status(http.StatusOK)

						object := ctx.SMWithOAuth.GET(t.API + "/" + objID).
							Expect().
							Status(http.StatusOK).JSON().Object()
						object.Path(fmt.Sprintf("$.labels[%s][*]", labelKey)).Array().Contains(objID)
					})

					It("successfully returns the item", func() {
						array := ctx.SMWithOAuth.ListWithQuery(t.API, fmt.Sprintf("max_items=%d&labelQuery=%s eq '%s'", pageSize, labelKey, objID))
						array.Length().Equal(1)
						array.Path(fmt.Sprintf("$[0].labels[%s][*]", labelKey)).Array().Contains(objID)
					})
				})

=======
>>>>>>> 36350004
				Context("with negative max items query", func() {
					It("returns 400", func() {
						ctx.SMWithOAuth.GET(t.API).WithQuery("max_items", -1).Expect().Status(http.StatusBadRequest)
					})
				})
				Context("with non numerical max_items query", func() {
					It("returns 400", func() {
						ctx.SMWithOAuth.GET(t.API).WithQuery("max_items", "invalid").Expect().Status(http.StatusBadRequest)
					})
				})
				Context("with zero max items query", func() {
					It("returns count of the items only", func() {
						resp := ctx.SMWithOAuth.GET(t.API).WithQuery("max_items", 0).Expect().Status(http.StatusOK).JSON()

						resp.Object().NotContainsKey("items")
						resp.Path("$.num_items").Number().Gt(0)
					})
				})
				When("there are no more pages", func() {
					It("should not return token and Link header", func() {
						resp := ctx.SMWithOAuth.GET(t.API).WithQuery("max_items", 0).Expect().Status(http.StatusOK)

						resp.JSON().Object().NotContainsKey("items")
						pageSize := resp.JSON().Path("$.num_items").Number().Raw()

						resp = ctx.SMWithOAuth.GET(t.API).WithQuery("max_items", pageSize).Expect().Status(http.StatusOK)

						resp.Header("Link").Empty()
						resp.JSON().Object().NotContainsKey("token")
						resp.JSON().Path("$.num_items").Number().Gt(0)
						resp.JSON().Path("$.items[*]").Array().Length().Gt(0).Le(pageSize)
					})
				})
				Context("with invalid token", func() {
					executeWithInvalidToken := func(token string) {
						ctx.SMWithOAuth.GET(t.API).WithQuery("token", token).Expect().Status(http.StatusBadRequest)
					}
					Context("no base64 encoded", func() {
						It("returns 404", func() {
							executeWithInvalidToken("invalid")
						})
					})
					Context("non numerical", func() {
						It("returns 404", func() {
							token := base64.StdEncoding.EncodeToString([]byte("non-numerical"))
							executeWithInvalidToken(token)
						})
					})
					Context("negative value", func() {
						It("returns 404", func() {
							token := base64.StdEncoding.EncodeToString([]byte("-1"))
							executeWithInvalidToken(token)
						})
					})
				})
			})

			Context("with no field query", func() {
				It("it returns all resources", func() {
					verifyListOpWithAuth(listOpEntry{
						resourcesToExpectBeforeOp: []common.Object{r[0], r[1]},
						resourcesToExpectAfterOp:  []common.Object{r[0], r[1]},
						expectedStatusCode:        http.StatusOK,
					}, "", ctx.SMWithOAuth)
				})
			})

			Context("with empty field query", func() {
				It("returns 200", func() {
					verifyListOp(listOpEntry{
						resourcesToExpectBeforeOp: []common.Object{r[0], r[1]},
						resourcesToExpectAfterOp:  []common.Object{r[0], r[1]},
						expectedStatusCode:        http.StatusOK,
					}, "fieldQuery=")
				})
			})

			Context("with empty label query", func() {
				It("returns 200", func() {
					verifyListOp(listOpEntry{
						resourcesToExpectBeforeOp: []common.Object{r[0], r[1]},
						resourcesToExpectAfterOp:  []common.Object{r[0], r[1]},
						expectedStatusCode:        http.StatusOK,
					}, "labelQuery=")
				})
			})

			Context("with empty label query and field query", func() {
				It("returns 200", func() {
					verifyListOp(listOpEntry{
						resourcesToExpectBeforeOp: []common.Object{r[0], r[1]},
						resourcesToExpectAfterOp:  []common.Object{r[0], r[1]},
						expectedStatusCode:        http.StatusOK,
					}, "labelQuery=&fieldQuery=")
				})
			})

			// expand all field and label query test enties into Its wrapped by descriptive Contexts
			for i := 0; i < len(entries); i++ {
				params := entries[i].Parameters[0].(listOpEntry)
				if len(params.queryTemplate) == 0 {
					panic("query templates missing")
				}
				var multiQueryValue string
				var queryValues []string

				fields := common.CopyObject(params.queryArgs)
				delete(fields, "labels")
				multiQueryValue, queryValues = expandFieldQuery(fields, params.queryTemplate)
				fquery := "fieldQuery" + "=" + multiQueryValue

				Context("with field query=", func() {
					for _, queryValue := range queryValues {
						query := "fieldQuery" + "=" + queryValue
						DescribeTable(fmt.Sprintf("%s", queryValue), func(test listOpEntry) {
							verifyListOp(test, query)
						}, entries[i])
					}

					if len(queryValues) > 1 {
						DescribeTable(fmt.Sprintf("%s", multiQueryValue), func(test listOpEntry) {
							verifyListOp(test, fquery)
						}, entries[i])
					}
				})

				labels := params.queryArgs["labels"]
				if labels != nil {
					multiQueryValue, queryValues = expandLabelQuery(labels.(map[string]interface{}), params.queryTemplate)
					lquery := "labelQuery" + "=" + multiQueryValue

					Context("with label query=", func() {
						for _, queryValue := range queryValues {
							query := "labelQuery" + "=" + queryValue
							DescribeTable(fmt.Sprintf("%s", queryValue), func(test listOpEntry) {
								verifyListOp(test, query)
							}, entries[i])
						}

						if len(queryValues) > 1 {
							DescribeTable(fmt.Sprintf("%s", multiQueryValue), func(test listOpEntry) {
								verifyListOp(test, lquery)
							}, entries[i])
						}
					})

					Context("with multiple field and label queries", func() {
						DescribeTable(fmt.Sprintf("%s", fquery+"&"+lquery), func(test listOpEntry) {
							verifyListOp(test, fquery+"&"+lquery)
						}, entries[i])
					})
				}
			}
		})
	})
}

func expandFieldQuery(fieldQueryArgs common.Object, queryTemplate string) (string, []string) {
	var expandedMultiQuery string
	var expandedQueries []string
	for k, v := range fieldQueryArgs {
		if v == nil {
			continue
		}

		if m, ok := v.(map[string]interface{}); ok {
			bytes, err := json.Marshal(m)
			if err != nil {
				panic(err)
			}
			v = string(bytes)
		}
		if a, ok := v.([]interface{}); ok {
			bytes, err := json.Marshal(a)
			if err != nil {
				panic(err)
			}
			v = string(bytes)

		}
		expandedQueries = append(expandedQueries, fmt.Sprintf(queryTemplate, k, v))
	}

	expandedMultiQuery = strings.Join(expandedQueries, " and ")
	return expandedMultiQuery, expandedQueries
}

func expandLabelQuery(labelQueryArgs map[string]interface{}, queryTemplate string) (string, []string) {
	var expandedMultiQuery string
	var expandedQueries []string

	for key, values := range labelQueryArgs {
		for _, value := range values.([]interface{}) {
			expandedQueries = append(expandedQueries, fmt.Sprintf(queryTemplate, key, value))
		}
	}

	expandedMultiQuery = strings.Join(expandedQueries, " and ")
	return expandedMultiQuery, expandedQueries
}<|MERGE_RESOLUTION|>--- conflicted
+++ resolved
@@ -21,12 +21,8 @@
 	"encoding/json"
 	"fmt"
 	"net/url"
-<<<<<<< HEAD
-=======
 	"strconv"
->>>>>>> 36350004
 	"strings"
-	"time"
 
 	"github.com/Peripli/service-manager/pkg/query"
 
@@ -403,15 +399,6 @@
 			It("returns 200 when date is properly formatted", func() {
 				createdAtValue := ctx.SMWithOAuth.GET(t.API + "/" + r[0]["id"].(string)).Expect().Status(http.StatusOK).
 					JSON().Object().Value("created_at").String().Raw()
-<<<<<<< HEAD
-				parsed, err := time.Parse(time.RFC3339Nano, createdAtValue)
-				Expect(err).ToNot(HaveOccurred())
-				location, err := time.LoadLocation("America/New_York")
-				Expect(err).ToNot(HaveOccurred())
-				timeInZone := parsed.In(location)
-				offsetCreatedAtValue := timeInZone.Format(time.RFC3339Nano)
-				escapedCreatedAtValue := url.QueryEscape(offsetCreatedAtValue)
-=======
 				createdAtHour := createdAtValue[11:13]
 				originalHour, err := strconv.ParseInt(createdAtHour, 10, 64)
 				Expect(err).ToNot(HaveOccurred())
@@ -422,7 +409,6 @@
 					hourPattern = fmt.Sprintf("-0%d:00", newHour)
 				}
 				escapedCreatedAtValue := url.QueryEscape(createdAtValue[:len(createdAtValue)-1] + hourPattern)
->>>>>>> 36350004
 				ctx.SMWithOAuth.ListWithQuery(t.API, fmt.Sprintf("fieldQuery=%s eq %s", "created_at", escapedCreatedAtValue)).
 					Element(0).Object().Value("id").Equal(r[0]["id"])
 			})
@@ -496,45 +482,6 @@
 						resp.JSON().Path("$.token").NotNull()
 					})
 				})
-<<<<<<< HEAD
-
-				Context("with max items query and label query", func() {
-					const labelKey = "pagingLabel"
-					var pageSize int
-					var objID string
-					BeforeEach(func() {
-						objID = r[len(r)-1]["id"].(string)
-						pageSize = len(r) / 2
-						patchLabelsBody := make(map[string]interface{})
-						patchLabels := []query.LabelChange{
-							{
-								Operation: query.AddLabelOperation,
-								Key:       labelKey,
-								Values:    []string{objID},
-							},
-						}
-						patchLabelsBody["labels"] = patchLabels
-
-						By(fmt.Sprintf("Attempting add one additional %s label with value %v to resoucre of type %s with id %s", labelKey, []string{objID}, t.API, objID))
-						ctx.SMWithOAuth.PATCH(t.API + "/" + objID).WithJSON(patchLabelsBody).
-							Expect().
-							Status(http.StatusOK)
-
-						object := ctx.SMWithOAuth.GET(t.API + "/" + objID).
-							Expect().
-							Status(http.StatusOK).JSON().Object()
-						object.Path(fmt.Sprintf("$.labels[%s][*]", labelKey)).Array().Contains(objID)
-					})
-
-					It("successfully returns the item", func() {
-						array := ctx.SMWithOAuth.ListWithQuery(t.API, fmt.Sprintf("max_items=%d&labelQuery=%s eq '%s'", pageSize, labelKey, objID))
-						array.Length().Equal(1)
-						array.Path(fmt.Sprintf("$[0].labels[%s][*]", labelKey)).Array().Contains(objID)
-					})
-				})
-
-=======
->>>>>>> 36350004
 				Context("with negative max items query", func() {
 					It("returns 400", func() {
 						ctx.SMWithOAuth.GET(t.API).WithQuery("max_items", -1).Expect().Status(http.StatusBadRequest)

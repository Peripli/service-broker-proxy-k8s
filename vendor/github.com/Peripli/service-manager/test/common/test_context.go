/*
 *    Copyright 2018 The Service Manager Authors
 *
 *    Licensed under the Apache License, Version 2.0 (the "License");
 *    you may not use this file except in compliance with the License.
 *    You may obtain a copy of the License at
 *
 *        http://www.apache.org/licenses/LICENSE-2.0
 *
 *    Unless required by applicable law or agreed to in writing, software
 *    distributed under the License is distributed on an "AS IS" BASIS,
 *    WITHOUT WARRANTIES OR CONDITIONS OF ANY KIND, either express or implied.
 *    See the License for the specific language governing permissions and
 *    limitations under the License.
 */

package common

import (
	"context"
	"encoding/base64"
	"flag"
	"fmt"
	"math/rand"
	"net"
	"net/http"
	"net/http/httptest"
	"net/url"
	"path"
	"runtime"
	"strconv"
	"sync"
	"time"

	"github.com/gavv/httpexpect"
	"github.com/gofrs/uuid"
	"github.com/gorilla/websocket"
	"github.com/onsi/ginkgo"
	"github.com/spf13/pflag"

	"github.com/Peripli/service-manager/config"
	"github.com/Peripli/service-manager/pkg/env"
	"github.com/Peripli/service-manager/pkg/sm"
	"github.com/Peripli/service-manager/pkg/types"
	"github.com/Peripli/service-manager/pkg/util"
	"github.com/Peripli/service-manager/pkg/web"
	"github.com/Peripli/service-manager/storage"
)

func init() {
	// dummy env to put SM pflags to flags
	TestEnv(SetTestFileLocation)
}

const SMServer = "sm-server"
const OauthServer = "oauth-server"
const BrokerServerPrefix = "broker-"

type TestContextBuilder struct {
	envPreHooks  []func(set *pflag.FlagSet)
	envPostHooks []func(env env.Environment, servers map[string]FakeServer)

	smExtensions       []func(ctx context.Context, smb *sm.ServiceManagerBuilder, env env.Environment) error
	defaultTokenClaims map[string]interface{}
	tenantTokenClaims  map[string]interface{}

	shouldSkipBasicAuthClient bool

	Environment func(f ...func(set *pflag.FlagSet)) env.Environment
	Servers     map[string]FakeServer
	HttpClient  *http.Client
}

type TestContext struct {
	wg            *sync.WaitGroup
	wsConnections []*websocket.Conn

	SM          *SMExpect
	SMWithOAuth *SMExpect
	// Requests a token the the "multitenant" oauth client - then token issued by this client contains
	// the "multitenant" client id behind the specified token claim in the api config
	// the token also contains a "tenant identifier" behind the configured tenant_indentifier claim that
	// will be compared with the value of the label specified in the "label key" configuration
	// In the end requesting brokers with this
	SMWithOAuthForTenant *SMExpect
	SMWithBasic          *SMExpect
<<<<<<< HEAD
	SMRepository         storage.TransactionalRepository
=======
	SMRepository         storage.Repository
>>>>>>> 36350004

	TestPlatform *types.Platform

	Servers map[string]FakeServer
}

type SMExpect struct {
	*httpexpect.Expect
}

func (expect *SMExpect) List(path string) *httpexpect.Array {
	return expect.ListWithQuery(path, "")
}

func (expect *SMExpect) ListWithQuery(path string, query string) *httpexpect.Array {
	req := expect.GET(path)
	if query != "" {
		req = req.WithQueryString(query)
	}
	page := req.Expect().Status(http.StatusOK).JSON().Object()
	token, hasMoreItems := page.Raw()["token"]
	items := page.Value("items").Array().Raw()

	for hasMoreItems {
		req := expect.GET(path)
		if query != "" {
			req = req.WithQueryString(query)
		}
		page = req.WithQuery("token", token).Expect().Status(http.StatusOK).JSON().Object()
		items = append(items, page.Value("items").Array().Raw()...)
		token, hasMoreItems = page.Raw()["token"]
	}

	return httpexpect.NewArray(ginkgo.GinkgoT(), items)
}

type testSMServer struct {
	cancel context.CancelFunc
	*httptest.Server
}

func (ts *testSMServer) URL() string {
	return ts.Server.URL
}

func (ts *testSMServer) Close() {
	ts.Server.Close()
	ts.cancel()
}

// DefaultTestContext sets up a test context with default values
func DefaultTestContext() *TestContext {
	return NewTestContextBuilder().Build()
}

// NewTestContextBuilder sets up a builder with default values
func NewTestContextBuilder() *TestContextBuilder {
	return &TestContextBuilder{
		envPreHooks: []func(set *pflag.FlagSet){
			SetTestFileLocation,
			SetNotificationsCleanerSettings,
			SetLogOutput,
		},
		Environment: TestEnv,
		envPostHooks: []func(env env.Environment, servers map[string]FakeServer){
			func(env env.Environment, servers map[string]FakeServer) {
				env.Set("api.token_issuer_url", servers["oauth-server"].URL())
			},
			func(env env.Environment, servers map[string]FakeServer) {
				flag.VisitAll(func(flag *flag.Flag) {
					if flag.Value.String() != "" {
						// if any of the go test flags have been set, propagate the value in sm env with highest prio
						// when env exposes the pflagset it would be better to instead override the pflag value instead
						env.Set(flag.Name, flag.Value.String())
					}
				})
			},
		},
		smExtensions:       []func(ctx context.Context, smb *sm.ServiceManagerBuilder, env env.Environment) error{},
		defaultTokenClaims: make(map[string]interface{}, 0),
		tenantTokenClaims:  make(map[string]interface{}, 0),
		Servers: map[string]FakeServer{
			"oauth-server": NewOAuthServer(),
		},
		HttpClient: &http.Client{
			Transport: &http.Transport{
				Proxy: http.ProxyFromEnvironment,
				DialContext: (&net.Dialer{
					Timeout:   20 * time.Second,
					KeepAlive: 20 * time.Second,
				}).DialContext,
				MaxIdleConns:          100,
				IdleConnTimeout:       30 * time.Second,
				TLSHandshakeTimeout:   10 * time.Second,
				ExpectContinueTimeout: 1 * time.Second,
			},
		},
	}
}

func SetTestFileLocation(set *pflag.FlagSet) {
	_, b, _, _ := runtime.Caller(0)
	basePath := path.Dir(b)
	err := set.Set("file.location", basePath)
	if err != nil {
		panic(err)
	}
}

func SetNotificationsCleanerSettings(set *pflag.FlagSet) {
	err := set.Set("storage.notification.clean_interval", "24h")
	if err != nil {
		panic(err)
	}
	err = set.Set("storage.notification.keep_for", "24h")
	if err != nil {
		panic(err)
	}
}

func SetLogOutput(set *pflag.FlagSet) {
	err := set.Set("log.output", "ginkgowriter")
	if err != nil {
		panic(err)
	}
}

func TestEnv(additionalFlagFuncs ...func(set *pflag.FlagSet)) env.Environment {
	// copies all sm pflags to flag so that those can be set via go test
	f := func(set *pflag.FlagSet) {
		if set == nil {
			return
		}

		set.VisitAll(func(pflag *pflag.Flag) {
			if flag.Lookup(pflag.Name) == nil {
				// marker so that if the flag is passed to go test it is recognized
				flag.String(pflag.Name, "", pflag.Usage)
			}
		})
	}

	additionalFlagFuncs = append(additionalFlagFuncs, f)

	env, _ := env.Default(context.TODO(), append([]func(set *pflag.FlagSet){config.AddPFlags}, additionalFlagFuncs...)...)
	return env
}

func (tcb *TestContextBuilder) SkipBasicAuthClientSetup(shouldSkip bool) *TestContextBuilder {
	tcb.shouldSkipBasicAuthClient = shouldSkip

	return tcb
}

func (tcb *TestContextBuilder) WithDefaultEnv(envCreateFunc func(f ...func(set *pflag.FlagSet)) env.Environment) *TestContextBuilder {
	tcb.Environment = envCreateFunc

	return tcb
}

func (tcb *TestContextBuilder) WithAdditionalFakeServers(additionalFakeServers map[string]FakeServer) *TestContextBuilder {
	if tcb.Servers == nil {
		tcb.Servers = make(map[string]FakeServer, 0)
	}

	for name, server := range additionalFakeServers {
		tcb.Servers[name] = server
	}

	return tcb
}

func (tcb *TestContextBuilder) WithTenantTokenClaims(tenantTokenClaims map[string]interface{}) *TestContextBuilder {
	tcb.tenantTokenClaims = tenantTokenClaims

	return tcb
}

func (tcb *TestContextBuilder) WithDefaultTokenClaims(defaultTokenClaims map[string]interface{}) *TestContextBuilder {
	tcb.defaultTokenClaims = defaultTokenClaims

	return tcb
}

func (tcb *TestContextBuilder) WithEnvPreExtensions(fs ...func(set *pflag.FlagSet)) *TestContextBuilder {
	tcb.envPreHooks = append(tcb.envPreHooks, fs...)

	return tcb
}

func (tcb *TestContextBuilder) WithEnvPostExtensions(fs ...func(e env.Environment, servers map[string]FakeServer)) *TestContextBuilder {
	tcb.envPostHooks = append(tcb.envPostHooks, fs...)

	return tcb
}

func (tcb *TestContextBuilder) WithSMExtensions(fs ...func(ctx context.Context, smb *sm.ServiceManagerBuilder, e env.Environment) error) *TestContextBuilder {
	tcb.smExtensions = append(tcb.smExtensions, fs...)

	return tcb
}

func (tcb *TestContextBuilder) Build() *TestContext {
	return tcb.BuildWithListener(nil)
}

func (tcb *TestContextBuilder) BuildWithListener(listener net.Listener) *TestContext {
	environment := tcb.Environment(tcb.envPreHooks...)

	for _, envPostHook := range tcb.envPostHooks {
		envPostHook(environment, tcb.Servers)
	}
	wg := &sync.WaitGroup{}

	smServer, smRepository := newSMServer(environment, wg, tcb.smExtensions, listener)
	tcb.Servers[SMServer] = smServer

	SM := httpexpect.New(ginkgo.GinkgoT(), smServer.URL())
	oauthServer := tcb.Servers[OauthServer].(*OAuthServer)
	accessToken := oauthServer.CreateToken(tcb.defaultTokenClaims)
	SMWithOAuth := SM.Builder(func(req *httpexpect.Request) {
		req.WithHeader("Authorization", "Bearer "+accessToken).WithClient(tcb.HttpClient)
	})

	tenantAccessToken := oauthServer.CreateToken(tcb.tenantTokenClaims)
	SMWithOAuthForTenant := SM.Builder(func(req *httpexpect.Request) {
		req.WithHeader("Authorization", "Bearer "+tenantAccessToken).WithClient(tcb.HttpClient)
	})

	testContext := &TestContext{
		wg:                   wg,
		SM:                   &SMExpect{SM},
		SMWithOAuth:          &SMExpect{SMWithOAuth},
		SMWithOAuthForTenant: &SMExpect{SMWithOAuthForTenant},
		Servers:              tcb.Servers,
		SMRepository:         smRepository,
	}

	RemoveAllBrokers(testContext.SMWithOAuth)
	RemoveAllPlatforms(testContext.SMWithOAuth)

	if !tcb.shouldSkipBasicAuthClient {
		platformJSON := MakePlatform("tcb-platform-test", "tcb-platform-test", "platform-type", "test-platform")
		platform := RegisterPlatformInSM(platformJSON, testContext.SMWithOAuth, map[string]string{})
		SMWithBasic := SM.Builder(func(req *httpexpect.Request) {
			username, password := platform.Credentials.Basic.Username, platform.Credentials.Basic.Password
			req.WithBasicAuth(username, password).WithClient(tcb.HttpClient)
		})
		testContext.SMWithBasic = &SMExpect{SMWithBasic}
		testContext.TestPlatform = platform
	}

	return testContext
}

func NewSMListener() (net.Listener, error) {
	minPort := 8100
	maxPort := 9999
	retries := 10

	var listener net.Listener
	var err error
	for ; retries >= 0; retries-- {
		rand.Seed(time.Now().UnixNano())
		port := rand.Intn(maxPort-minPort) + minPort

		smURL := "127.0.0.1:" + strconv.Itoa(port)
		listener, err = net.Listen("tcp", smURL)
		if err == nil {
			return listener, nil
		}
	}
<<<<<<< HEAD
=======

	return nil, fmt.Errorf("unable to create sm listener: %s", err)
}

func newSMServer(smEnv env.Environment, wg *sync.WaitGroup, fs []func(ctx context.Context, smb *sm.ServiceManagerBuilder, env env.Environment) error, listener net.Listener) (*testSMServer, storage.Repository) {
	ctx, cancel := context.WithCancel(context.Background())
>>>>>>> 36350004

	return nil, fmt.Errorf("unable to create sm listener: %s", err)
}

func newSMServer(smEnv env.Environment, wg *sync.WaitGroup, fs []func(ctx context.Context, smb *sm.ServiceManagerBuilder, env env.Environment) error, listener net.Listener) (*testSMServer, storage.TransactionalRepository) {
	ctx, cancel := context.WithCancel(context.Background())

	cfg, err := config.New(smEnv)
	if err != nil {
		panic(err)
	}

	smb, err := sm.New(ctx, cancel, smEnv, cfg)
	if err != nil {
		panic(err)
	}

	for _, registerExtensionsFunc := range fs {
		if err := registerExtensionsFunc(ctx, smb, smEnv); err != nil {
			panic(fmt.Sprintf("error creating test SM server: %s", err))
		}
	}
	serviceManager := smb.Build()

	err = smb.Notificator.Start(ctx, wg)
	if err != nil {
		panic(err)
	}
	err = smb.NotificationCleaner.Start(ctx, wg)
	if err != nil {
		panic(err)
	}

	testServer := httptest.NewUnstartedServer(serviceManager.Server.Router)
	if listener != nil {
		testServer.Listener.Close()
		testServer.Listener = listener
	}
	testServer.Start()

	return &testSMServer{
		cancel: cancel,
		Server: testServer,
	}, smb.Storage
}

func (ctx *TestContext) RegisterBrokerWithCatalogAndLabels(catalog SBCatalog, brokerData Object) (string, Object, *BrokerServer) {
	return ctx.RegisterBrokerWithCatalogAndLabelsExpect(catalog, brokerData, ctx.SMWithOAuth)
}

func (ctx *TestContext) RegisterBrokerWithCatalogAndLabelsExpect(catalog SBCatalog, brokerData Object, expect *SMExpect) (string, Object, *BrokerServer) {
	brokerServer := NewBrokerServerWithCatalog(catalog)
	UUID, err := uuid.NewV4()
	if err != nil {
		panic(err)
	}
	UUID2, err := uuid.NewV4()
	if err != nil {
		panic(err)
	}
	brokerJSON := Object{
		"name":        UUID.String(),
		"broker_url":  brokerServer.URL(),
		"description": UUID2.String(),
		"credentials": Object{
			"basic": Object{
				"username": brokerServer.Username,
				"password": brokerServer.Password,
			},
		},
	}

	MergeObjects(brokerJSON, brokerData)

	broker := RegisterBrokerInSM(brokerJSON, expect, map[string]string{})
	brokerID := broker["id"].(string)
	brokerServer.ResetCallHistory()
	ctx.Servers[BrokerServerPrefix+brokerID] = brokerServer
	brokerJSON["id"] = brokerID
	return brokerID, broker, brokerServer
}

func MergeObjects(target, source Object) {
	for k, v := range source {
		obj, ok := v.(Object)
		if ok {
			var tobj Object
			tv, exists := target[k]
			if exists {
				tobj, ok = tv.(Object)
				if !ok {
					// incompatible types, just overwrite
					target[k] = v
					continue
				}
			} else {
				tobj = Object{}
				target[k] = tobj
			}
			MergeObjects(tobj, obj)
		} else {
			target[k] = v
		}
	}
}

func (ctx *TestContext) RegisterBrokerWithCatalog(catalog SBCatalog) (string, Object, *BrokerServer) {
	return ctx.RegisterBrokerWithCatalogAndLabels(catalog, Object{})
}

func (ctx *TestContext) RegisterBroker() (string, Object, *BrokerServer) {
	return ctx.RegisterBrokerWithCatalog(NewRandomSBCatalog())
}

func (ctx *TestContext) RegisterPlatform() *types.Platform {
	UUID, err := uuid.NewV4()
	if err != nil {
		panic(err)
	}
	platformJSON := Object{
		"name":        UUID.String(),
		"type":        "testType",
		"description": "testDescrption",
	}
	return RegisterPlatformInSM(platformJSON, ctx.SMWithOAuth, map[string]string{})
}

func (ctx *TestContext) CleanupBroker(id string) {
	broker := ctx.Servers[BrokerServerPrefix+id]
	ctx.SMWithOAuth.DELETE(web.ServiceBrokersURL + "/" + id).Expect()
	broker.Close()
	delete(ctx.Servers, BrokerServerPrefix+id)
}

func (ctx *TestContext) Cleanup() {
	if ctx == nil {
		return
	}

	ctx.CleanupAdditionalResources()

	for _, server := range ctx.Servers {
		server.Close()
	}
	ctx.Servers = map[string]FakeServer{}

	ctx.wg.Wait()
}

func (ctx *TestContext) CleanupAdditionalResources() {
	if ctx == nil {
		return
	}

	_, err := ctx.SMRepository.Delete(context.TODO(), types.NotificationType)
	if err != nil && err != util.ErrNotFoundInStorage {
		panic(err)
	}

	ctx.SMWithOAuth.DELETE(web.ServiceBrokersURL).Expect()

	if ctx.TestPlatform != nil {
		ctx.SMWithOAuth.DELETE(web.PlatformsURL).WithQuery("fieldQuery", fmt.Sprintf("id ne '%s'", ctx.TestPlatform.ID)).Expect()
	} else {
		ctx.SMWithOAuth.DELETE(web.PlatformsURL).Expect()
	}
	var smServer FakeServer
	for serverName, server := range ctx.Servers {
		if serverName == SMServer {
			smServer = server
		} else {
			server.Close()
		}
	}
	ctx.Servers = map[string]FakeServer{SMServer: smServer}

	for _, conn := range ctx.wsConnections {
		conn.Close()
	}
	ctx.wsConnections = nil
}

func (ctx *TestContext) ConnectWebSocket(platform *types.Platform, queryParams map[string]string) (*websocket.Conn, *http.Response, error) {
	smURL := ctx.Servers[SMServer].URL()
	smEndpoint, _ := url.Parse(smURL)
	smEndpoint.Scheme = "ws"
	smEndpoint.Path = web.NotificationsURL
	q := smEndpoint.Query()
	for k, v := range queryParams {
		q.Add(k, v)
	}
	smEndpoint.RawQuery = q.Encode()

	headers := http.Header{}
	encodedPlatform := base64.StdEncoding.EncodeToString([]byte(platform.Credentials.Basic.Username + ":" + platform.Credentials.Basic.Password))
	headers.Add("Authorization", "Basic "+encodedPlatform)

	wsEndpoint := smEndpoint.String()
	conn, resp, err := websocket.DefaultDialer.Dial(wsEndpoint, headers)
	if conn != nil {
		ctx.wsConnections = append(ctx.wsConnections, conn)
	}
	return conn, resp, err
}

func (ctx *TestContext) CloseWebSocket(conn *websocket.Conn) {
	if conn == nil {
		return
	}
	conn.Close()
	for i, c := range ctx.wsConnections {
		if c == conn {
			ctx.wsConnections = append(ctx.wsConnections[:i], ctx.wsConnections[i+1:]...)
			return
		}
	}
}<|MERGE_RESOLUTION|>--- conflicted
+++ resolved
@@ -84,11 +84,7 @@
 	// In the end requesting brokers with this
 	SMWithOAuthForTenant *SMExpect
 	SMWithBasic          *SMExpect
-<<<<<<< HEAD
-	SMRepository         storage.TransactionalRepository
-=======
 	SMRepository         storage.Repository
->>>>>>> 36350004
 
 	TestPlatform *types.Platform
 
@@ -361,28 +357,19 @@
 			return listener, nil
 		}
 	}
-<<<<<<< HEAD
-=======
 
 	return nil, fmt.Errorf("unable to create sm listener: %s", err)
 }
 
 func newSMServer(smEnv env.Environment, wg *sync.WaitGroup, fs []func(ctx context.Context, smb *sm.ServiceManagerBuilder, env env.Environment) error, listener net.Listener) (*testSMServer, storage.Repository) {
 	ctx, cancel := context.WithCancel(context.Background())
->>>>>>> 36350004
-
-	return nil, fmt.Errorf("unable to create sm listener: %s", err)
-}
-
-func newSMServer(smEnv env.Environment, wg *sync.WaitGroup, fs []func(ctx context.Context, smb *sm.ServiceManagerBuilder, env env.Environment) error, listener net.Listener) (*testSMServer, storage.TransactionalRepository) {
-	ctx, cancel := context.WithCancel(context.Background())
-
-	cfg, err := config.New(smEnv)
-	if err != nil {
-		panic(err)
-	}
-
-	smb, err := sm.New(ctx, cancel, smEnv, cfg)
+
+	cfg, err := config.NewForEnv(smEnv)
+	if err != nil {
+		panic(err)
+	}
+
+	smb, err := sm.New(ctx, cancel, cfg)
 	if err != nil {
 		panic(err)
 	}

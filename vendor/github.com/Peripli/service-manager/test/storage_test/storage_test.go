--- conflicted
+++ resolved
@@ -2,17 +2,9 @@
 
 import (
 	"context"
-	"net/http"
 	"testing"
 
-<<<<<<< HEAD
-	"github.com/Peripli/service-manager/storage"
-
 	"github.com/Peripli/service-manager/pkg/query"
-	"github.com/Peripli/service-manager/pkg/web"
-=======
-	"github.com/Peripli/service-manager/pkg/query"
->>>>>>> 36350004
 
 	"github.com/Peripli/service-manager/pkg/types"
 
@@ -29,20 +21,9 @@
 
 var _ = Describe("Test", func() {
 	var ctx *common.TestContext
-	var platform types.Object
-	var err error
 
 	BeforeEach(func() {
 		ctx = common.NewTestContextBuilder().Build()
-		platform, err = ctx.SMRepository.Create(context.Background(), &types.Platform{
-			Base: types.Base{
-				ID: "id",
-			},
-			Description: "desc",
-			Name:        "platform_name",
-			Type:        "cloudfoundry",
-		})
-		Expect(err).ShouldNot(HaveOccurred())
 	})
 
 	AfterEach(func() {
@@ -50,6 +31,20 @@
 	})
 
 	Context("when resource is created without labels", func() {
+		var platform types.Object
+		var err error
+		BeforeEach(func() {
+			platform, err = ctx.SMRepository.Create(context.Background(), &types.Platform{
+				Base: types.Base{
+					ID: "id",
+				},
+				Description: "desc",
+				Name:        "platform_name",
+				Type:        "cloudfoundry",
+			})
+			Expect(err).ShouldNot(HaveOccurred())
+		})
+
 		It("should be fetched from storage without any labels", func() {
 			byID := query.ByField(query.EqualsOperator, "id", platform.GetID())
 			obj, err := ctx.SMRepository.Get(context.Background(), types.PlatformType, byID)
@@ -57,37 +52,4 @@
 			Expect(obj.GetLabels()).To(HaveLen(0))
 		})
 	})
-
-	Context("when platform resource is updated in transaction", func() {
-		It("does not delete its visibilities", func() {
-			ctx.RegisterBroker()
-			plans := ctx.SMWithBasic.List(web.ServicePlansURL)
-			planID := plans.First().Object().Value("id").String().Raw()
-			visibility := types.Visibility{
-				PlatformID:    platform.GetID(),
-				ServicePlanID: planID,
-			}
-
-			visibilityID := ctx.SMWithOAuth.POST(web.VisibilitiesURL).WithJSON(visibility).Expect().
-				Status(http.StatusCreated).JSON().Object().Value("id").String().Raw()
-
-			err := ctx.SMRepository.InTransaction(context.TODO(), func(ctx context.Context, storage storage.Repository) error {
-				var updatedPlatform types.Object
-				byID := query.ByField(query.EqualsOperator, "id", platform.GetID())
-				platformFromStorage, err := storage.Get(ctx, types.PlatformType, byID)
-				Expect(err).ToNot(HaveOccurred())
-
-				platformFromStorage.(*types.Platform).Active = true
-				if updatedPlatform, err = storage.Update(ctx, platformFromStorage, query.LabelChanges{}); err != nil {
-					return err
-				}
-				Expect(updatedPlatform.(*types.Platform).Active).To(Equal(true))
-				return nil
-			})
-			Expect(err).ToNot(HaveOccurred())
-
-			ctx.SMWithOAuth.GET(web.VisibilitiesURL + "/" + visibilityID).Expect().
-				Status(http.StatusOK).JSON().Object().Value("id").String().Equal(visibilityID)
-		})
-	})
 })
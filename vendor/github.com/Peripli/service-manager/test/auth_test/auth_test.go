--- conflicted
+++ resolved
@@ -193,15 +193,6 @@
 			{"Missing token in authorization header", "DELETE", web.VisibilitiesURL + "/999", "Bearer "},
 			{"Invalid token in authorization header", "DELETE", web.VisibilitiesURL + "/999", "Bearer abc"},
 
-<<<<<<< HEAD
-			// CONFIG
-			{"Missing authorization header", "GET", "/v1/config", ""},
-			{"Invalid authorization schema", "GET", "/v1/config", "Basic abc"},
-			{"Missing token in authorization header", "GET", "/v1/config", "Bearer "},
-			{"Invalid token in authorization header", "GET", "/v1/config", "Bearer abc"},
-
-=======
->>>>>>> 36350004
 			// LOGGING CONFIG
 			{"Missing authorization header", "GET", web.LoggingConfigURL, ""},
 			{"Invalid authorization schema", "GET", web.LoggingConfigURL, "Basic abc"},

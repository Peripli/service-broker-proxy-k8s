--- conflicted
+++ resolved
@@ -23,10 +23,7 @@
 
 	. "github.com/Peripli/service-manager/pkg/query"
 	. "github.com/onsi/ginkgo"
-	. "github.com/onsi/ginkgo/extensions/table"
 	. "github.com/onsi/gomega"
-
-	. "github.com/Peripli/service-manager/pkg/query"
 )
 
 var _ = Describe("Selection", func() {
@@ -57,11 +54,7 @@
 				addInvalidCriterion(ByField(LessThanOrEqualOperator, "leftOp", "non-numeric"))
 			})
 			Specify("Right operand containing new line", func() {
-<<<<<<< HEAD
-				addInvalidCriterion(ByField(EqualsOperator, "leftOp", `value with
-=======
 				addInvalidCriterion(ByField(EqualsOperator, "leftOp", `value with 
->>>>>>> 36350004
 new line`))
 			})
 			Specify("Left operand with query separator", func() {
@@ -123,7 +116,6 @@
 				Expect(err).Should(HaveOccurred())
 				Expect(ctx).Should(BeNil())
 
-<<<<<<< HEAD
 			})
 		})
 	})
@@ -138,22 +130,6 @@
 				})
 			})
 
-=======
-			})
-		})
-	})
-
-	Describe("Parse query", func() {
-		for _, queryType := range CriteriaTypes {
-			Context("With no query", func() {
-				It("Should return empty criteria", func() {
-					criteria, err := Parse(queryType, "")
-					Expect(err).ToNot(HaveOccurred())
-					Expect(len(criteria)).To(Equal(0))
-				})
-			})
-
->>>>>>> 36350004
 			Context("With missing query operator", func() {
 				It("Should return an error", func() {
 					criteria, err := Parse(queryType, "leftop_rightop")
@@ -201,29 +177,14 @@
 					Expect(criteria).ToNot(BeNil())
 					Expect(criteria).To(ConsistOf(NewCriterion("leftop1", InOperator, []string{""}, queryType)))
 				})
-<<<<<<< HEAD
 			})
 			Context("Multivariate operator with right operand without opening brace", func() {
 				It("Should return error", func() {
 					criteria, err := Parse(queryType, "leftop in 'rightop','rightop2')")
-=======
-			})
-			Context("Multivariate operator with right operand without opening brace", func() {
-				It("Should return error", func() {
-					criteria, err := Parse(queryType, "leftop in 'rightop','rightop2')")
-					Expect(err).To(HaveOccurred())
-					Expect(criteria).To(BeNil())
-				})
-			})
-			Context("Multivariate operator with right operand without closing brace", func() {
-				It("Should return error", func() {
-					criteria, err := Parse(queryType, "leftop in ('rightop','rightop2'")
->>>>>>> 36350004
-					Expect(err).To(HaveOccurred())
-					Expect(criteria).To(BeNil())
-				})
-			})
-<<<<<<< HEAD
+					Expect(err).To(HaveOccurred())
+					Expect(criteria).To(BeNil())
+				})
+			})
 			Context("Multivariate operator with right operand without closing brace", func() {
 				It("Should return error", func() {
 					criteria, err := Parse(queryType, "leftop in ('rightop','rightop2'")
@@ -249,26 +210,6 @@
 					Expect(criteria).To(ConsistOf(NewCriterion("leftop1", EqualsOperator, []string{rightOp}, queryType)))
 				})
 			})
-=======
-			Context("Right operand with escaped quote", func() {
-				It("Should be okay", func() {
-					criteria, err := Parse(queryType, "leftop1 eq 'right''op'")
-					Expect(err).ToNot(HaveOccurred())
-					Expect(criteria).ToNot(BeNil())
-					Expect(criteria).To(ConsistOf(NewCriterion("leftop1", EqualsOperator, []string{"right'op"}, queryType)))
-				})
-			})
-			Context("Complex right operand", func() {
-				It("Should be okay", func() {
-					rightOp := "this is a mixed, input example. It contains symbols   words ! -h@ppy p@rs'ng"
-					escaped := strings.Replace(rightOp, "'", "''", -1)
-					criteria, err := Parse(queryType, fmt.Sprintf("leftop1 eq '%s'", escaped))
-					Expect(err).ToNot(HaveOccurred())
-					Expect(criteria).ToNot(BeNil())
-					Expect(criteria).To(ConsistOf(NewCriterion("leftop1", EqualsOperator, []string{rightOp}, queryType)))
-				})
-			})
->>>>>>> 36350004
 
 			Context("Duplicate query key", func() {
 				It("Should return error", func() {
@@ -350,47 +291,4 @@
 			})
 		}
 	})
-
-	DescribeTable("Validate Criterion",
-		func(c Criterion, expectedErr ...string) {
-			err := c.Validate()
-			if len(expectedErr) == 0 {
-				Expect(err).To(BeNil())
-			} else {
-				Expect(err).NotTo(BeNil())
-				Expect(err.Error()).To(ContainSubstring(expectedErr[0]))
-			}
-		},
-		Entry("Empty right operand is not allowed",
-			ByField(InOperator, "left"),
-			"missing right operand"),
-		Entry("Limit that is not a number is not allowed",
-			NewCriterion(Limit, NoOperator, []string{"not a number"}, ResultQuery),
-			"could not convert string to int"),
-		Entry("Negative limit is not allowed",
-			LimitResultBy(-1),
-			"should be positive"),
-		Entry("Valid limit is allowed",
-			LimitResultBy(10)),
-		Entry("Missing order type is not allowed",
-			NewCriterion(OrderBy, NoOperator, []string{"field"}, ResultQuery),
-			"expects field name and order type"),
-		Entry("Valid order by is allowed",
-			OrderResultBy("field", AscOrder)),
-		Entry("Multiple right operands are not allowed for univariate operators",
-			ByField(EqualsOperator, "left", "right1", "right2"),
-			"single value operation"),
-		Entry("Operators working with nil are not allowed for label queries",
-			ByLabel(EqualsOrNilOperator, "left", "right"),
-			"only for field queries"),
-		Entry("Non-numeric operand is not allowed by comparison operators",
-			ByField(LessThanOperator, "left", "not numeric"),
-			"not numeric or datetime"),
-		Entry("Separator word 'and' is not allowed to appear in left operand",
-			ByField(EqualsOperator, "band", "music"),
-			"separator and is not allowed"),
-		Entry("New line character is not allowed in right operand",
-			ByField(EqualsOperator, "left", "one\ntwo"),
-			"forbidden new line character"),
-	)
 })
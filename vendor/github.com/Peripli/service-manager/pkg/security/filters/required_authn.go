/*
 * Copyright 2018 The Service Manager Authors
 *
 * Licensed under the Apache License, Version 2.0 (the "License");
 * you may not use this file except in compliance with the License.
 * You may obtain a copy of the License at
 *
 *     http://www.apache.org/licenses/LICENSE-2.0
 *
 * Unless required by applicable law or agreed to in writing, software
 * distributed under the License is distributed on an "AS IS" BASIS,
 * WITHOUT WARRANTIES OR CONDITIONS OF ANY KIND, either express or implied.
 * See the License for the specific language governing permissions and
 * limitations under the License.
 */

package filters

import (
	"github.com/Peripli/service-manager/pkg/log"
	"github.com/Peripli/service-manager/pkg/security"
	"github.com/Peripli/service-manager/pkg/web"
)

// RequiredAuthenticationFilterName is the name of RequiredAuthenticationFilter
const RequiredAuthenticationFilterName = "RequiredAuthenticationFilter"

// NewRequiredAuthnFilter returns web.Filter
func NewRequiredAuthnFilter() web.Filter {
	return &requiredAuthnFilter{}
}

// requiredAuthnFilter type verifies that authentication has been performed for APIs that are secured
type requiredAuthnFilter struct{}

// Name implements the web.Filter interface and returns the identifier of the filter
func (raf *requiredAuthnFilter) Name() string {
	return RequiredAuthenticationFilterName
}

// Run implements web.Filter and represents the authentication middleware function that verifies the user is
// authenticated
func (raf *requiredAuthnFilter) Run(request *web.Request, next web.Handler) (*web.Response, error) {
	ctx := request.Context()
	if _, ok := web.UserFromContext(ctx); !ok {
		log.C(ctx).Error("No authenticated user found in request context during execution of filter ", raf.Name())
		return nil, security.UnauthorizedHTTPError("No authenticated user found")
	}

	return next.Handle(request)
}

// FilterMatchers implements the web.Filter interface and returns the conditions on which the filter should be executed
func (raf *requiredAuthnFilter) FilterMatchers() []web.FilterMatcher {
	return []web.FilterMatcher{
		{
			Matchers: []web.Matcher{
				web.Path(
					web.ServiceBrokersURL+"/**",
					web.PlatformsURL+"/**",
					web.OSBURL+"/**",
					web.ServiceOfferingsURL+"/**",
					web.ServicePlansURL+"/**",
					web.VisibilitiesURL+"/**",
					web.NotificationsURL+"/**",
<<<<<<< HEAD
					web.ConfigURL+"/**",
=======
					web.LoggingConfigURL+"/**",
>>>>>>> 36350004
				),
			},
		},
	}
}<|MERGE_RESOLUTION|>--- conflicted
+++ resolved
@@ -24,11 +24,6 @@
 
 // RequiredAuthenticationFilterName is the name of RequiredAuthenticationFilter
 const RequiredAuthenticationFilterName = "RequiredAuthenticationFilter"
-
-// NewRequiredAuthnFilter returns web.Filter
-func NewRequiredAuthnFilter() web.Filter {
-	return &requiredAuthnFilter{}
-}
 
 // requiredAuthnFilter type verifies that authentication has been performed for APIs that are secured
 type requiredAuthnFilter struct{}
@@ -63,13 +58,14 @@
 					web.ServicePlansURL+"/**",
 					web.VisibilitiesURL+"/**",
 					web.NotificationsURL+"/**",
-<<<<<<< HEAD
-					web.ConfigURL+"/**",
-=======
 					web.LoggingConfigURL+"/**",
->>>>>>> 36350004
 				),
 			},
 		},
 	}
+}
+
+// NewRequiredAuthnFilter returns web.Filter
+func NewRequiredAuthnFilter() web.Filter {
+	return &requiredAuthnFilter{}
 }
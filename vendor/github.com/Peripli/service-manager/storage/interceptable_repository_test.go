package storage_test

import (
	"context"
	"time"

	"github.com/Peripli/service-manager/pkg/util"

	"github.com/Peripli/service-manager/pkg/query"

	"github.com/Peripli/service-manager/pkg/types"
	"github.com/Peripli/service-manager/storage"
	"github.com/Peripli/service-manager/storage/storagefakes"
	. "github.com/onsi/ginkgo"
	. "github.com/onsi/gomega"
)

var _ = Describe("Interceptable TransactionalRepository", func() {
	var interceptableRepository *storage.InterceptableTransactionalRepository
	var ctx context.Context
	var updateTime time.Time

	var fakeCreateAroundTxInterceptorProvider *storagefakes.FakeCreateAroundTxInterceptorProvider
	var fakeCreateAroundTxInterceptor *storagefakes.FakeCreateAroundTxInterceptor

	var fakeCreateOnTxInterceptorProvider *storagefakes.FakeCreateOnTxInterceptorProvider
	var fakeCreateOnTxInterceptor *storagefakes.FakeCreateOnTxInterceptor

	var fakeCreateInterceptorProvider *storagefakes.FakeCreateInterceptorProvider
	var fakeCreateInterceptor *storagefakes.FakeCreateInterceptor

	var fakeUpdateAroundTxInterceptorProvider *storagefakes.FakeUpdateAroundTxInterceptorProvider
	var fakeUpdateAroundTxIntercetptor *storagefakes.FakeUpdateAroundTxInterceptor

	var fakeUpdateOnTxInterceptorProvider *storagefakes.FakeUpdateOnTxInterceptorProvider
	var fakeUpdateOnTxIntercetptor *storagefakes.FakeUpdateOnTxInterceptor

	var fakeUpdateInterceptorProvider *storagefakes.FakeUpdateInterceptorProvider
	var fakeUpdateIntercetptor *storagefakes.FakeUpdateInterceptor

<<<<<<< HEAD
	var fakeDeleteAroundTxInterceptorProvider *storagefakes.FakeDeleteAroundTxInterceptorProvider
	var fakeDeleteAroundTxInterceptor *storagefakes.FakeDeleteAroundTxInterceptor
=======
				_, err = storage.Update(ctx, &types.ServiceBroker{
					Base: types.Base{
						UpdatedAt: updateTime,
					},
				}, query.LabelChanges{})
				Expect(err).ShouldNot(HaveOccurred())
>>>>>>> 36350004

	var fakeDeleteOnTxInterceptorProvider *storagefakes.FakeDeleteOnTxInterceptorProvider
	var fakeDeleteOnTxInterceptor *storagefakes.FakeDeleteOnTxInterceptor

	var fakeDeleteInterceptorProvider *storagefakes.FakeDeleteInterceptorProvider
	var fakeDeleteInterceptor *storagefakes.FakeDeleteInterceptor

	var fakeStorage *storagefakes.FakeStorage

	BeforeEach(func() {
		ctx = context.TODO()
		updateTime = time.Now()

		fakeCreateAroundTxInterceptor = &storagefakes.FakeCreateAroundTxInterceptor{}
		fakeCreateAroundTxInterceptor.AroundTxCreateCalls(func(next storage.InterceptCreateAroundTxFunc) storage.InterceptCreateAroundTxFunc {
			return func(ctx context.Context, obj types.Object) (types.Object, error) {
				return next(ctx, obj)
			}
		})

		fakeCreateOnTxInterceptor = &storagefakes.FakeCreateOnTxInterceptor{}
		fakeCreateOnTxInterceptor.OnTxCreateCalls(func(next storage.InterceptCreateOnTxFunc) storage.InterceptCreateOnTxFunc {
			return func(ctx context.Context, txStorage storage.Repository, newObject types.Object) (types.Object, error) {
				return next(ctx, txStorage, newObject)
			}
		})

		fakeCreateInterceptor = &storagefakes.FakeCreateInterceptor{}
		fakeCreateInterceptor.OnTxCreateCalls(func(next storage.InterceptCreateOnTxFunc) storage.InterceptCreateOnTxFunc {
			return func(ctx context.Context, txStorage storage.Repository, newObject types.Object) (types.Object, error) {
				return next(ctx, txStorage, newObject)
			}
		})
		fakeCreateInterceptor.AroundTxCreateCalls(func(next storage.InterceptCreateAroundTxFunc) storage.InterceptCreateAroundTxFunc {
			return func(ctx context.Context, obj types.Object) (types.Object, error) {
				return next(ctx, obj)
			}
		})

		fakeUpdateAroundTxIntercetptor = &storagefakes.FakeUpdateAroundTxInterceptor{}
		fakeUpdateAroundTxIntercetptor.AroundTxUpdateCalls(func(next storage.InterceptUpdateAroundTxFunc) storage.InterceptUpdateAroundTxFunc {
			return func(ctx context.Context, obj types.Object, labelChanges ...*query.LabelChange) (object types.Object, e error) {
				return next(ctx, obj, labelChanges...)
			}
		})

		fakeUpdateOnTxIntercetptor = &storagefakes.FakeUpdateOnTxInterceptor{}
		fakeUpdateOnTxIntercetptor.OnTxUpdateCalls(func(next storage.InterceptUpdateOnTxFunc) storage.InterceptUpdateOnTxFunc {
			return func(ctx context.Context, txStorage storage.Repository, oldObj, newObj types.Object, labelChanges ...*query.LabelChange) (object types.Object, e error) {
				return next(ctx, txStorage, oldObj, newObj, labelChanges...)
			}
		})

		fakeUpdateIntercetptor = &storagefakes.FakeUpdateInterceptor{}
		fakeUpdateIntercetptor.OnTxUpdateCalls(func(next storage.InterceptUpdateOnTxFunc) storage.InterceptUpdateOnTxFunc {
			return func(ctx context.Context, txStorage storage.Repository, oldObj, newObj types.Object, labelChanges ...*query.LabelChange) (object types.Object, e error) {
				return next(ctx, txStorage, oldObj, newObj, labelChanges...)
			}
		})

		fakeUpdateIntercetptor.AroundTxUpdateCalls(func(next storage.InterceptUpdateAroundTxFunc) storage.InterceptUpdateAroundTxFunc {
			return func(ctx context.Context, obj types.Object, labelChanges ...*query.LabelChange) (object types.Object, e error) {
				return next(ctx, obj, labelChanges...)
			}
		})

		fakeDeleteAroundTxInterceptor = &storagefakes.FakeDeleteAroundTxInterceptor{}
		fakeDeleteAroundTxInterceptor.AroundTxDeleteCalls(func(next storage.InterceptDeleteAroundTxFunc) storage.InterceptDeleteAroundTxFunc {
			return func(ctx context.Context, deletionCriteria ...query.Criterion) (list types.ObjectList, e error) {
				return next(ctx, deletionCriteria...)
			}
		})

		fakeDeleteOnTxInterceptor = &storagefakes.FakeDeleteOnTxInterceptor{}
		fakeDeleteOnTxInterceptor.OnTxDeleteCalls(func(next storage.InterceptDeleteOnTxFunc) storage.InterceptDeleteOnTxFunc {
			return func(ctx context.Context, txStorage storage.Repository, objects types.ObjectList, deletionCriteria ...query.Criterion) (list types.ObjectList, e error) {
				return next(ctx, txStorage, objects, deletionCriteria...)
			}
		})

		fakeDeleteInterceptor = &storagefakes.FakeDeleteInterceptor{}
		fakeDeleteInterceptor.OnTxDeleteCalls(func(next storage.InterceptDeleteOnTxFunc) storage.InterceptDeleteOnTxFunc {
			return func(ctx context.Context, txStorage storage.Repository, objects types.ObjectList, deletionCriteria ...query.Criterion) (list types.ObjectList, e error) {
				return next(ctx, txStorage, objects, deletionCriteria...)
			}
		})
		fakeDeleteInterceptor.AroundTxDeleteCalls(func(next storage.InterceptDeleteAroundTxFunc) storage.InterceptDeleteAroundTxFunc {
			return func(ctx context.Context, deletionCriteria ...query.Criterion) (list types.ObjectList, e error) {
				return next(ctx, deletionCriteria...)
			}
		})

		fakeCreateAroundTxInterceptorProvider = &storagefakes.FakeCreateAroundTxInterceptorProvider{}
		fakeCreateAroundTxInterceptorProvider.NameReturns("fakeCreateAroundTxInterceptor")
		fakeCreateAroundTxInterceptorProvider.ProvideReturns(fakeCreateAroundTxInterceptor)

		fakeCreateOnTxInterceptorProvider = &storagefakes.FakeCreateOnTxInterceptorProvider{}
		fakeCreateOnTxInterceptorProvider.NameReturns("fakeCreateOnTxInterceptor")
		fakeCreateOnTxInterceptorProvider.ProvideReturns(fakeCreateOnTxInterceptor)

		fakeCreateInterceptorProvider = &storagefakes.FakeCreateInterceptorProvider{}
		fakeCreateInterceptorProvider.NameReturns("fakeCreateInterceptor")
		fakeCreateInterceptorProvider.ProvideReturns(fakeCreateInterceptor)

		fakeUpdateAroundTxInterceptorProvider = &storagefakes.FakeUpdateAroundTxInterceptorProvider{}
		fakeUpdateAroundTxInterceptorProvider.NameReturns("fakeUpdateAroundTxInterceptor")
		fakeUpdateAroundTxInterceptorProvider.ProvideReturns(fakeUpdateAroundTxIntercetptor)

		fakeUpdateOnTxInterceptorProvider = &storagefakes.FakeUpdateOnTxInterceptorProvider{}
		fakeUpdateOnTxInterceptorProvider.NameReturns("fakeUpdateOnTxInterceptor")
		fakeUpdateOnTxInterceptorProvider.ProvideReturns(fakeUpdateOnTxIntercetptor)

		fakeUpdateInterceptorProvider = &storagefakes.FakeUpdateInterceptorProvider{}
		fakeUpdateInterceptorProvider.NameReturns("fakeUpdateInterceptor")
		fakeUpdateInterceptorProvider.ProvideReturns(fakeUpdateIntercetptor)

		fakeDeleteAroundTxInterceptorProvider = &storagefakes.FakeDeleteAroundTxInterceptorProvider{}
		fakeDeleteAroundTxInterceptorProvider.NameReturns("fakeDeleteAroundTxInterceptor")
		fakeDeleteAroundTxInterceptorProvider.ProvideReturns(fakeDeleteAroundTxInterceptor)

		fakeDeleteOnTxInterceptorProvider = &storagefakes.FakeDeleteOnTxInterceptorProvider{}
		fakeDeleteOnTxInterceptorProvider.NameReturns("fakeDeleteOnTxInterceptor")
		fakeDeleteOnTxInterceptorProvider.ProvideReturns(fakeDeleteOnTxInterceptor)

		fakeDeleteInterceptorProvider = &storagefakes.FakeDeleteInterceptorProvider{}
		fakeDeleteInterceptorProvider.NameReturns("fakeDeleteInterceptor")
		fakeDeleteInterceptorProvider.ProvideReturns(fakeDeleteInterceptor)

		fakeStorage = &storagefakes.FakeStorage{}
		fakeStorage.InTransactionCalls(func(context context.Context, f func(ctx context.Context, storage storage.Repository) error) error {
			return f(context, fakeStorage)
		})

		fakeStorage.UpdateCalls(func(ctx context.Context, obj types.Object, labelChanges query.LabelChanges, criteria ...query.Criterion) (types.Object, error) {
			return obj, nil
		})

		fakeStorage.GetReturns(&types.ServiceBroker{
			Base: types.Base{
				UpdatedAt: updateTime,
			},
		}, nil)

		interceptableRepository = storage.NewInterceptableTransactionalRepository(fakeStorage)

		orderNone := storage.InterceptorOrder{
			OnTxPosition: storage.InterceptorPosition{
				PositionType: storage.PositionNone,
			},
			AroundTxPosition: storage.InterceptorPosition{
				PositionType: storage.PositionNone,
			},
		}

		interceptableRepository.AddCreateAroundTxInterceptorProvider(types.ServiceBrokerType, fakeCreateAroundTxInterceptorProvider, orderNone)
		interceptableRepository.AddCreateOnTxInterceptorProvider(types.ServiceBrokerType, fakeCreateOnTxInterceptorProvider, orderNone)
		interceptableRepository.AddCreateInterceptorProvider(types.ServiceBrokerType, fakeCreateInterceptorProvider, orderNone)

		interceptableRepository.AddUpdateAroundTxInterceptorProvider(types.ServiceBrokerType, fakeUpdateAroundTxInterceptorProvider, orderNone)
		interceptableRepository.AddUpdateOnTxInterceptorProvider(types.ServiceBrokerType, fakeUpdateOnTxInterceptorProvider, orderNone)
		interceptableRepository.AddUpdateInterceptorProvider(types.ServiceBrokerType, fakeUpdateInterceptorProvider, orderNone)

		interceptableRepository.AddDeleteAroundTxInterceptorProvider(types.ServiceBrokerType, fakeDeleteAroundTxInterceptorProvider, orderNone)
		interceptableRepository.AddDeleteOnTxInterceptorProvider(types.ServiceBrokerType, fakeDeleteOnTxInterceptorProvider, orderNone)
		interceptableRepository.AddDeleteInterceptorProvider(types.ServiceBrokerType, fakeDeleteInterceptorProvider, orderNone)

		Expect(fakeCreateAroundTxInterceptor.AroundTxCreateCallCount()).To(Equal(0))
		Expect(fakeCreateOnTxInterceptor.OnTxCreateCallCount()).To(Equal(0))
		Expect(fakeCreateInterceptor.AroundTxCreateCallCount()).To(Equal(0))
		Expect(fakeCreateInterceptor.OnTxCreateCallCount()).To(Equal(0))

		Expect(fakeUpdateAroundTxIntercetptor.AroundTxUpdateCallCount()).To(Equal(0))
		Expect(fakeUpdateOnTxIntercetptor.OnTxUpdateCallCount()).To(Equal(0))
		Expect(fakeUpdateIntercetptor.AroundTxUpdateCallCount()).To(Equal(0))
		Expect(fakeUpdateIntercetptor.OnTxUpdateCallCount()).To(Equal(0))

		Expect(fakeDeleteAroundTxInterceptor.AroundTxDeleteCallCount()).To(Equal(0))
		Expect(fakeDeleteOnTxInterceptor.OnTxDeleteCallCount()).To(Equal(0))
		Expect(fakeDeleteInterceptor.AroundTxDeleteCallCount()).To(Equal(0))
		Expect(fakeDeleteInterceptor.OnTxDeleteCallCount()).To(Equal(0))

		Expect(fakeStorage.CreateCallCount()).To(Equal(0))
		Expect(fakeStorage.UpdateCallCount()).To(Equal(0))
		Expect(fakeStorage.DeleteCallCount()).To(Equal(0))
	})

	Describe("Create", func() {
		It("invokes all interceptors", func() {
			_, err := interceptableRepository.Create(ctx, &types.ServiceBroker{})

			Expect(err).ShouldNot(HaveOccurred())

			Expect(fakeCreateAroundTxInterceptor.AroundTxCreateCallCount()).To(Equal(1))
			Expect(fakeCreateOnTxInterceptor.OnTxCreateCallCount()).To(Equal(1))
			Expect(fakeCreateInterceptor.AroundTxCreateCallCount()).To(Equal(1))
			Expect(fakeCreateInterceptor.OnTxCreateCallCount()).To(Equal(1))

<<<<<<< HEAD
			Expect(fakeStorage.CreateCallCount()).To(Equal(1))
		})
	})
=======
			fakeStorage.UpdateCalls(func(ctx context.Context, obj types.Object, labelChanges query.LabelChanges, criteria ...query.Criterion) (types.Object, error) {
				return obj, nil
			})
>>>>>>> 36350004

	Describe("Update", func() {
		It("invokes all interceptors", func() {
			_, err := interceptableRepository.Update(ctx, &types.ServiceBroker{
				Base: types.Base{
					UpdatedAt: updateTime,
				},
			}, query.LabelChanges{})

			Expect(err).ShouldNot(HaveOccurred())

			Expect(fakeUpdateAroundTxIntercetptor.AroundTxUpdateCallCount()).To(Equal(1))
			Expect(fakeUpdateOnTxIntercetptor.OnTxUpdateCallCount()).To(Equal(1))
			Expect(fakeUpdateIntercetptor.AroundTxUpdateCallCount()).To(Equal(1))
			Expect(fakeUpdateIntercetptor.OnTxUpdateCallCount()).To(Equal(1))

			Expect(fakeStorage.UpdateCallCount()).To(Equal(1))
		})
	})

	Describe("Delete", func() {
		It("invokes all interceptors", func() {
			byID := query.ByField(query.EqualsOperator, "id", "id")
			_, err := interceptableRepository.Delete(ctx, types.ServiceBrokerType, byID)

			Expect(err).ShouldNot(HaveOccurred())

			Expect(fakeDeleteAroundTxInterceptor.AroundTxDeleteCallCount()).To(Equal(1))
			Expect(fakeDeleteOnTxInterceptor.OnTxDeleteCallCount()).To(Equal(1))
			Expect(fakeDeleteInterceptor.AroundTxDeleteCallCount()).To(Equal(1))
			Expect(fakeDeleteInterceptor.OnTxDeleteCallCount()).To(Equal(1))

			Expect(fakeStorage.DeleteCallCount()).To(Equal(1))
		})
	})

	Describe("In transaction", func() {
		var executionsCount int

		OnTxStub := func(ctx context.Context, storage storage.Repository) error {
			for i := 0; i < executionsCount; i++ {
				_, err := storage.Create(ctx, &types.ServiceBroker{})
				Expect(err).ShouldNot(HaveOccurred())

				_, err = storage.Update(ctx, &types.ServiceBroker{
					Base: types.Base{
						UpdatedAt: updateTime,
					},
				}, query.LabelChanges{})
				Expect(err).ShouldNot(HaveOccurred())

				byID := query.ByField(query.EqualsOperator, "id", "id")
				_, err = storage.Delete(ctx, types.ServiceBrokerType, byID)
				Expect(err).ShouldNot(HaveOccurred())

			}
			return nil
		}

		BeforeEach(func() {
			executionsCount = 1
		})

		Context("when another update happens before the current update has finished", func() {
			BeforeEach(func() {
				fakeStorage.GetCalls(func(ctx context.Context, objectType types.ObjectType, criteria ...query.Criterion) (types.Object, error) {
					return &types.ServiceBroker{
						Base: types.Base{
							// simulate the resource is updated when its retrieved again
							UpdatedAt: updateTime.Add(time.Second),
						},
					}, nil
				})
			})

			It("fails with concurrent modification failure", func() {
				err := interceptableRepository.InTransaction(ctx, func(ctx context.Context, storage storage.Repository) error {
					_, err := storage.Update(ctx, &types.ServiceBroker{
						Base: types.Base{
							UpdatedAt: updateTime,
						},
					}, query.LabelChanges{})

					return err
				})

				Expect(err).Should(HaveOccurred())
				Expect(err).To(Equal(util.ErrConcurrentResourceModification))
			})
		})

		Context("when multiple resources of the same type are created/updated/deleted in one transaction", func() {
			BeforeEach(func() {
				executionsCount = 2
			})

			It("triggers the interceptors OnTx of OnTxInterceptors for each resource create/update/delete", func() {
				err := interceptableRepository.InTransaction(ctx, OnTxStub)

				Expect(err).ShouldNot(HaveOccurred())

				Expect(fakeCreateOnTxInterceptor.OnTxCreateCallCount()).To(Equal(executionsCount))
				Expect(fakeUpdateOnTxIntercetptor.OnTxUpdateCallCount()).To(Equal(executionsCount))
				Expect(fakeDeleteOnTxInterceptor.OnTxDeleteCallCount()).To(Equal(executionsCount))

				Expect(fakeStorage.CreateCallCount()).To(Equal(executionsCount))
				Expect(fakeStorage.UpdateCallCount()).To(Equal(executionsCount))
				Expect(fakeStorage.DeleteCallCount()).To(Equal(executionsCount))
			})

			It("does not trigger any aroundTx or mixed interceptors", func() {
				err := interceptableRepository.InTransaction(ctx, OnTxStub)

				Expect(err).ShouldNot(HaveOccurred())

				Expect(fakeCreateInterceptor.AroundTxCreateCallCount()).To(Equal(0))
				Expect(fakeCreateInterceptor.OnTxCreateCallCount()).To(Equal(0))
				Expect(fakeUpdateIntercetptor.AroundTxUpdateCallCount()).To(Equal(0))
				Expect(fakeUpdateIntercetptor.OnTxUpdateCallCount()).To(Equal(0))
				Expect(fakeDeleteInterceptor.AroundTxDeleteCallCount()).To(Equal(0))
				Expect(fakeDeleteInterceptor.OnTxDeleteCallCount()).To(Equal(0))

				Expect(fakeCreateAroundTxInterceptor.AroundTxCreateCallCount()).To(Equal(0))
				Expect(fakeUpdateAroundTxIntercetptor.AroundTxUpdateCallCount()).To(Equal(0))
				Expect(fakeDeleteAroundTxInterceptor.AroundTxDeleteCallCount()).To(Equal(0))

				Expect(fakeStorage.CreateCallCount()).To(Equal(executionsCount))
				Expect(fakeStorage.UpdateCallCount()).To(Equal(executionsCount))
				Expect(fakeStorage.DeleteCallCount()).To(Equal(executionsCount))
			})
		})

		It("does not get into infinite recursion when an interceptor triggers the same db op for the same db type it intercepts", func() {
			fakeCreateOnTxInterceptor.OnTxCreateCalls(func(next storage.InterceptCreateOnTxFunc) storage.InterceptCreateOnTxFunc {
				return func(ctx context.Context, txStorage storage.Repository, newObject types.Object) (types.Object, error) {
					_, err := txStorage.Create(ctx, newObject)
					Expect(err).ShouldNot(HaveOccurred())

					newObj, err := next(ctx, txStorage, newObject)
					Expect(err).ShouldNot(HaveOccurred())

					_, err = txStorage.Create(ctx, newObject)
					Expect(err).ShouldNot(HaveOccurred())

					return newObj, nil
				}
			})

			fakeUpdateOnTxIntercetptor.OnTxUpdateCalls(func(next storage.InterceptUpdateOnTxFunc) storage.InterceptUpdateOnTxFunc {
				return func(ctx context.Context, txStorage storage.Repository, oldObj, newObj types.Object, labelChanges ...*query.LabelChange) (types.Object, error) {
					o, err := txStorage.Update(ctx, newObj, labelChanges)
					Expect(err).ShouldNot(HaveOccurred())

					o, err = next(ctx, txStorage, oldObj, newObj, labelChanges...)
					Expect(err).ShouldNot(HaveOccurred())

					o, err = txStorage.Update(ctx, newObj, labelChanges)
					Expect(err).ShouldNot(HaveOccurred())

					return o, nil
				}
			})

			fakeDeleteOnTxInterceptor.OnTxDeleteCalls(func(next storage.InterceptDeleteOnTxFunc) storage.InterceptDeleteOnTxFunc {
				return func(ctx context.Context, txStorage storage.Repository, objects types.ObjectList, deletionCriteria ...query.Criterion) (types.ObjectList, error) {
					byID := query.ByField(query.EqualsOperator, "id", "id")

					objectList, err := txStorage.Delete(ctx, types.ServiceBrokerType, byID)
					Expect(err).ShouldNot(HaveOccurred())

					objectList, err = next(ctx, txStorage, objects, byID)
					Expect(err).ShouldNot(HaveOccurred())

					objectList, err = txStorage.Delete(ctx, types.ServiceBrokerType, byID)
					Expect(err).ShouldNot(HaveOccurred())

					return objectList, nil
				}
			})

			err := interceptableRepository.InTransaction(ctx, OnTxStub)
			Expect(err).ShouldNot(HaveOccurred())

			Expect(fakeCreateOnTxInterceptor.OnTxCreateCallCount()).To(Equal(1))
			Expect(fakeUpdateOnTxIntercetptor.OnTxUpdateCallCount()).To(Equal(1))
			Expect(fakeDeleteOnTxInterceptor.OnTxDeleteCallCount()).To(Equal(1))

			Expect(fakeCreateInterceptor.AroundTxCreateCallCount()).To(Equal(0))
			Expect(fakeCreateInterceptor.OnTxCreateCallCount()).To(Equal(0))
			Expect(fakeUpdateIntercetptor.AroundTxUpdateCallCount()).To(Equal(0))
			Expect(fakeUpdateIntercetptor.OnTxUpdateCallCount()).To(Equal(0))
			Expect(fakeDeleteInterceptor.AroundTxDeleteCallCount()).To(Equal(0))
			Expect(fakeDeleteInterceptor.OnTxDeleteCallCount()).To(Equal(0))

			Expect(fakeCreateAroundTxInterceptor.AroundTxCreateCallCount()).To(Equal(0))
			Expect(fakeUpdateAroundTxIntercetptor.AroundTxUpdateCallCount()).To(Equal(0))
			Expect(fakeDeleteAroundTxInterceptor.AroundTxDeleteCallCount()).To(Equal(0))

			Expect(fakeStorage.CreateCallCount()).To(Equal(3))
			Expect(fakeStorage.UpdateCallCount()).To(Equal(3))
			Expect(fakeStorage.DeleteCallCount()).To(Equal(3))
		})
	})

	Describe("Register interceptor", func() {
		BeforeEach(func() {
			interceptableRepository = storage.NewInterceptableTransactionalRepository(nil)
		})

		Context("Create interceptor", func() {
			Context("When provider with the same name is already registered", func() {
				It("Panics", func() {
					provider := &storagefakes.FakeCreateInterceptorProvider{}
					provider.NameReturns("createInterceptorProvider")
					f := func() {
						interceptableRepository.AddCreateInterceptorProvider(types.ServiceBrokerType, provider, storage.InterceptorOrder{
							OnTxPosition: storage.InterceptorPosition{
								PositionType: storage.PositionNone,
							},
							AroundTxPosition: storage.InterceptorPosition{
								PositionType: storage.PositionNone,
							},
						})
					}
					f()
					Expect(f).To(Panic())
				})
			})
		})

		Context("Update interceptor", func() {
			Context("When provider with the same name is already registered", func() {
				It("Panics", func() {
					provider := &storagefakes.FakeUpdateInterceptorProvider{}
					provider.NameReturns("updateInterceptorProvider")
					f := func() {
						interceptableRepository.AddUpdateInterceptorProvider(types.ServiceBrokerType, provider, storage.InterceptorOrder{
							OnTxPosition: storage.InterceptorPosition{
								PositionType: storage.PositionNone,
							},
							AroundTxPosition: storage.InterceptorPosition{
								PositionType: storage.PositionNone,
							},
						})
					}
					f()
					Expect(f).To(Panic())
				})
			})
		})

		Context("Delete interceptor", func() {
			Context("When provider with the same name is already registered", func() {
				It("Panics", func() {
					provider := &storagefakes.FakeDeleteInterceptorProvider{}
					provider.NameReturns("deleteInterceptorProvider")
					f := func() {
						interceptableRepository.AddDeleteInterceptorProvider(types.ServiceBrokerType, provider, storage.InterceptorOrder{
							OnTxPosition: storage.InterceptorPosition{
								PositionType: storage.PositionNone,
							},
							AroundTxPosition: storage.InterceptorPosition{
								PositionType: storage.PositionNone,
							},
						})
					}
					f()
					Expect(f).To(Panic())
				})
			})
		})
	})
})<|MERGE_RESOLUTION|>--- conflicted
+++ resolved
@@ -18,304 +18,149 @@
 var _ = Describe("Interceptable TransactionalRepository", func() {
 	var interceptableRepository *storage.InterceptableTransactionalRepository
 	var ctx context.Context
-	var updateTime time.Time
-
-	var fakeCreateAroundTxInterceptorProvider *storagefakes.FakeCreateAroundTxInterceptorProvider
-	var fakeCreateAroundTxInterceptor *storagefakes.FakeCreateAroundTxInterceptor
-
-	var fakeCreateOnTxInterceptorProvider *storagefakes.FakeCreateOnTxInterceptorProvider
-	var fakeCreateOnTxInterceptor *storagefakes.FakeCreateOnTxInterceptor
-
-	var fakeCreateInterceptorProvider *storagefakes.FakeCreateInterceptorProvider
-	var fakeCreateInterceptor *storagefakes.FakeCreateInterceptor
-
-	var fakeUpdateAroundTxInterceptorProvider *storagefakes.FakeUpdateAroundTxInterceptorProvider
-	var fakeUpdateAroundTxIntercetptor *storagefakes.FakeUpdateAroundTxInterceptor
-
-	var fakeUpdateOnTxInterceptorProvider *storagefakes.FakeUpdateOnTxInterceptorProvider
-	var fakeUpdateOnTxIntercetptor *storagefakes.FakeUpdateOnTxInterceptor
-
-	var fakeUpdateInterceptorProvider *storagefakes.FakeUpdateInterceptorProvider
-	var fakeUpdateIntercetptor *storagefakes.FakeUpdateInterceptor
-
-<<<<<<< HEAD
-	var fakeDeleteAroundTxInterceptorProvider *storagefakes.FakeDeleteAroundTxInterceptorProvider
-	var fakeDeleteAroundTxInterceptor *storagefakes.FakeDeleteAroundTxInterceptor
-=======
+
+	Describe("In transaction", func() {
+		var updateTime time.Time
+		var fakeCreateInterceptorProvider *storagefakes.FakeCreateInterceptorProvider
+		var fakeCreateInterceptor *storagefakes.FakeCreateInterceptor
+
+		var fakeUpdateInterceptorProvider *storagefakes.FakeUpdateInterceptorProvider
+		var fakeUpdateIntercetptor *storagefakes.FakeUpdateInterceptor
+
+		var fakeDeleteInterceptorProvider *storagefakes.FakeDeleteInterceptorProvider
+		var fakeDeleteInterceptor *storagefakes.FakeDeleteInterceptor
+
+		var fakeStorage *storagefakes.FakeStorage
+
+		var executionsCount int
+
+		OnTxStub := func(ctx context.Context, storage storage.Repository) error {
+			for i := 0; i < executionsCount; i++ {
+				_, err := storage.Create(ctx, &types.ServiceBroker{})
+				Expect(err).ShouldNot(HaveOccurred())
+
 				_, err = storage.Update(ctx, &types.ServiceBroker{
 					Base: types.Base{
 						UpdatedAt: updateTime,
 					},
 				}, query.LabelChanges{})
 				Expect(err).ShouldNot(HaveOccurred())
->>>>>>> 36350004
-
-	var fakeDeleteOnTxInterceptorProvider *storagefakes.FakeDeleteOnTxInterceptorProvider
-	var fakeDeleteOnTxInterceptor *storagefakes.FakeDeleteOnTxInterceptor
-
-	var fakeDeleteInterceptorProvider *storagefakes.FakeDeleteInterceptorProvider
-	var fakeDeleteInterceptor *storagefakes.FakeDeleteInterceptor
-
-	var fakeStorage *storagefakes.FakeStorage
-
-	BeforeEach(func() {
-		ctx = context.TODO()
-		updateTime = time.Now()
-
-		fakeCreateAroundTxInterceptor = &storagefakes.FakeCreateAroundTxInterceptor{}
-		fakeCreateAroundTxInterceptor.AroundTxCreateCalls(func(next storage.InterceptCreateAroundTxFunc) storage.InterceptCreateAroundTxFunc {
-			return func(ctx context.Context, obj types.Object) (types.Object, error) {
-				return next(ctx, obj)
+
+				byID := query.ByField(query.EqualsOperator, "id", "id")
+				_, err = storage.Delete(ctx, types.ServiceBrokerType, byID)
+				Expect(err).ShouldNot(HaveOccurred())
+
 			}
-		})
-
-		fakeCreateOnTxInterceptor = &storagefakes.FakeCreateOnTxInterceptor{}
-		fakeCreateOnTxInterceptor.OnTxCreateCalls(func(next storage.InterceptCreateOnTxFunc) storage.InterceptCreateOnTxFunc {
-			return func(ctx context.Context, txStorage storage.Repository, newObject types.Object) (types.Object, error) {
-				return next(ctx, txStorage, newObject)
-			}
-		})
-
-		fakeCreateInterceptor = &storagefakes.FakeCreateInterceptor{}
-		fakeCreateInterceptor.OnTxCreateCalls(func(next storage.InterceptCreateOnTxFunc) storage.InterceptCreateOnTxFunc {
-			return func(ctx context.Context, txStorage storage.Repository, newObject types.Object) (types.Object, error) {
-				return next(ctx, txStorage, newObject)
-			}
-		})
-		fakeCreateInterceptor.AroundTxCreateCalls(func(next storage.InterceptCreateAroundTxFunc) storage.InterceptCreateAroundTxFunc {
-			return func(ctx context.Context, obj types.Object) (types.Object, error) {
-				return next(ctx, obj)
-			}
-		})
-
-		fakeUpdateAroundTxIntercetptor = &storagefakes.FakeUpdateAroundTxInterceptor{}
-		fakeUpdateAroundTxIntercetptor.AroundTxUpdateCalls(func(next storage.InterceptUpdateAroundTxFunc) storage.InterceptUpdateAroundTxFunc {
-			return func(ctx context.Context, obj types.Object, labelChanges ...*query.LabelChange) (object types.Object, e error) {
-				return next(ctx, obj, labelChanges...)
-			}
-		})
-
-		fakeUpdateOnTxIntercetptor = &storagefakes.FakeUpdateOnTxInterceptor{}
-		fakeUpdateOnTxIntercetptor.OnTxUpdateCalls(func(next storage.InterceptUpdateOnTxFunc) storage.InterceptUpdateOnTxFunc {
-			return func(ctx context.Context, txStorage storage.Repository, oldObj, newObj types.Object, labelChanges ...*query.LabelChange) (object types.Object, e error) {
-				return next(ctx, txStorage, oldObj, newObj, labelChanges...)
-			}
-		})
-
-		fakeUpdateIntercetptor = &storagefakes.FakeUpdateInterceptor{}
-		fakeUpdateIntercetptor.OnTxUpdateCalls(func(next storage.InterceptUpdateOnTxFunc) storage.InterceptUpdateOnTxFunc {
-			return func(ctx context.Context, txStorage storage.Repository, oldObj, newObj types.Object, labelChanges ...*query.LabelChange) (object types.Object, e error) {
-				return next(ctx, txStorage, oldObj, newObj, labelChanges...)
-			}
-		})
-
-		fakeUpdateIntercetptor.AroundTxUpdateCalls(func(next storage.InterceptUpdateAroundTxFunc) storage.InterceptUpdateAroundTxFunc {
-			return func(ctx context.Context, obj types.Object, labelChanges ...*query.LabelChange) (object types.Object, e error) {
-				return next(ctx, obj, labelChanges...)
-			}
-		})
-
-		fakeDeleteAroundTxInterceptor = &storagefakes.FakeDeleteAroundTxInterceptor{}
-		fakeDeleteAroundTxInterceptor.AroundTxDeleteCalls(func(next storage.InterceptDeleteAroundTxFunc) storage.InterceptDeleteAroundTxFunc {
-			return func(ctx context.Context, deletionCriteria ...query.Criterion) (list types.ObjectList, e error) {
-				return next(ctx, deletionCriteria...)
-			}
-		})
-
-		fakeDeleteOnTxInterceptor = &storagefakes.FakeDeleteOnTxInterceptor{}
-		fakeDeleteOnTxInterceptor.OnTxDeleteCalls(func(next storage.InterceptDeleteOnTxFunc) storage.InterceptDeleteOnTxFunc {
-			return func(ctx context.Context, txStorage storage.Repository, objects types.ObjectList, deletionCriteria ...query.Criterion) (list types.ObjectList, e error) {
-				return next(ctx, txStorage, objects, deletionCriteria...)
-			}
-		})
-
-		fakeDeleteInterceptor = &storagefakes.FakeDeleteInterceptor{}
-		fakeDeleteInterceptor.OnTxDeleteCalls(func(next storage.InterceptDeleteOnTxFunc) storage.InterceptDeleteOnTxFunc {
-			return func(ctx context.Context, txStorage storage.Repository, objects types.ObjectList, deletionCriteria ...query.Criterion) (list types.ObjectList, e error) {
-				return next(ctx, txStorage, objects, deletionCriteria...)
-			}
-		})
-		fakeDeleteInterceptor.AroundTxDeleteCalls(func(next storage.InterceptDeleteAroundTxFunc) storage.InterceptDeleteAroundTxFunc {
-			return func(ctx context.Context, deletionCriteria ...query.Criterion) (list types.ObjectList, e error) {
-				return next(ctx, deletionCriteria...)
-			}
-		})
-
-		fakeCreateAroundTxInterceptorProvider = &storagefakes.FakeCreateAroundTxInterceptorProvider{}
-		fakeCreateAroundTxInterceptorProvider.NameReturns("fakeCreateAroundTxInterceptor")
-		fakeCreateAroundTxInterceptorProvider.ProvideReturns(fakeCreateAroundTxInterceptor)
-
-		fakeCreateOnTxInterceptorProvider = &storagefakes.FakeCreateOnTxInterceptorProvider{}
-		fakeCreateOnTxInterceptorProvider.NameReturns("fakeCreateOnTxInterceptor")
-		fakeCreateOnTxInterceptorProvider.ProvideReturns(fakeCreateOnTxInterceptor)
-
-		fakeCreateInterceptorProvider = &storagefakes.FakeCreateInterceptorProvider{}
-		fakeCreateInterceptorProvider.NameReturns("fakeCreateInterceptor")
-		fakeCreateInterceptorProvider.ProvideReturns(fakeCreateInterceptor)
-
-		fakeUpdateAroundTxInterceptorProvider = &storagefakes.FakeUpdateAroundTxInterceptorProvider{}
-		fakeUpdateAroundTxInterceptorProvider.NameReturns("fakeUpdateAroundTxInterceptor")
-		fakeUpdateAroundTxInterceptorProvider.ProvideReturns(fakeUpdateAroundTxIntercetptor)
-
-		fakeUpdateOnTxInterceptorProvider = &storagefakes.FakeUpdateOnTxInterceptorProvider{}
-		fakeUpdateOnTxInterceptorProvider.NameReturns("fakeUpdateOnTxInterceptor")
-		fakeUpdateOnTxInterceptorProvider.ProvideReturns(fakeUpdateOnTxIntercetptor)
-
-		fakeUpdateInterceptorProvider = &storagefakes.FakeUpdateInterceptorProvider{}
-		fakeUpdateInterceptorProvider.NameReturns("fakeUpdateInterceptor")
-		fakeUpdateInterceptorProvider.ProvideReturns(fakeUpdateIntercetptor)
-
-		fakeDeleteAroundTxInterceptorProvider = &storagefakes.FakeDeleteAroundTxInterceptorProvider{}
-		fakeDeleteAroundTxInterceptorProvider.NameReturns("fakeDeleteAroundTxInterceptor")
-		fakeDeleteAroundTxInterceptorProvider.ProvideReturns(fakeDeleteAroundTxInterceptor)
-
-		fakeDeleteOnTxInterceptorProvider = &storagefakes.FakeDeleteOnTxInterceptorProvider{}
-		fakeDeleteOnTxInterceptorProvider.NameReturns("fakeDeleteOnTxInterceptor")
-		fakeDeleteOnTxInterceptorProvider.ProvideReturns(fakeDeleteOnTxInterceptor)
-
-		fakeDeleteInterceptorProvider = &storagefakes.FakeDeleteInterceptorProvider{}
-		fakeDeleteInterceptorProvider.NameReturns("fakeDeleteInterceptor")
-		fakeDeleteInterceptorProvider.ProvideReturns(fakeDeleteInterceptor)
-
-		fakeStorage = &storagefakes.FakeStorage{}
-		fakeStorage.InTransactionCalls(func(context context.Context, f func(ctx context.Context, storage storage.Repository) error) error {
-			return f(context, fakeStorage)
-		})
-
-		fakeStorage.UpdateCalls(func(ctx context.Context, obj types.Object, labelChanges query.LabelChanges, criteria ...query.Criterion) (types.Object, error) {
-			return obj, nil
-		})
-
-		fakeStorage.GetReturns(&types.ServiceBroker{
-			Base: types.Base{
-				UpdatedAt: updateTime,
-			},
-		}, nil)
-
-		interceptableRepository = storage.NewInterceptableTransactionalRepository(fakeStorage)
-
-		orderNone := storage.InterceptorOrder{
-			OnTxPosition: storage.InterceptorPosition{
-				PositionType: storage.PositionNone,
-			},
-			AroundTxPosition: storage.InterceptorPosition{
-				PositionType: storage.PositionNone,
-			},
+			return nil
 		}
 
-		interceptableRepository.AddCreateAroundTxInterceptorProvider(types.ServiceBrokerType, fakeCreateAroundTxInterceptorProvider, orderNone)
-		interceptableRepository.AddCreateOnTxInterceptorProvider(types.ServiceBrokerType, fakeCreateOnTxInterceptorProvider, orderNone)
-		interceptableRepository.AddCreateInterceptorProvider(types.ServiceBrokerType, fakeCreateInterceptorProvider, orderNone)
-
-		interceptableRepository.AddUpdateAroundTxInterceptorProvider(types.ServiceBrokerType, fakeUpdateAroundTxInterceptorProvider, orderNone)
-		interceptableRepository.AddUpdateOnTxInterceptorProvider(types.ServiceBrokerType, fakeUpdateOnTxInterceptorProvider, orderNone)
-		interceptableRepository.AddUpdateInterceptorProvider(types.ServiceBrokerType, fakeUpdateInterceptorProvider, orderNone)
-
-		interceptableRepository.AddDeleteAroundTxInterceptorProvider(types.ServiceBrokerType, fakeDeleteAroundTxInterceptorProvider, orderNone)
-		interceptableRepository.AddDeleteOnTxInterceptorProvider(types.ServiceBrokerType, fakeDeleteOnTxInterceptorProvider, orderNone)
-		interceptableRepository.AddDeleteInterceptorProvider(types.ServiceBrokerType, fakeDeleteInterceptorProvider, orderNone)
-
-		Expect(fakeCreateAroundTxInterceptor.AroundTxCreateCallCount()).To(Equal(0))
-		Expect(fakeCreateOnTxInterceptor.OnTxCreateCallCount()).To(Equal(0))
-		Expect(fakeCreateInterceptor.AroundTxCreateCallCount()).To(Equal(0))
-		Expect(fakeCreateInterceptor.OnTxCreateCallCount()).To(Equal(0))
-
-		Expect(fakeUpdateAroundTxIntercetptor.AroundTxUpdateCallCount()).To(Equal(0))
-		Expect(fakeUpdateOnTxIntercetptor.OnTxUpdateCallCount()).To(Equal(0))
-		Expect(fakeUpdateIntercetptor.AroundTxUpdateCallCount()).To(Equal(0))
-		Expect(fakeUpdateIntercetptor.OnTxUpdateCallCount()).To(Equal(0))
-
-		Expect(fakeDeleteAroundTxInterceptor.AroundTxDeleteCallCount()).To(Equal(0))
-		Expect(fakeDeleteOnTxInterceptor.OnTxDeleteCallCount()).To(Equal(0))
-		Expect(fakeDeleteInterceptor.AroundTxDeleteCallCount()).To(Equal(0))
-		Expect(fakeDeleteInterceptor.OnTxDeleteCallCount()).To(Equal(0))
-
-		Expect(fakeStorage.CreateCallCount()).To(Equal(0))
-		Expect(fakeStorage.UpdateCallCount()).To(Equal(0))
-		Expect(fakeStorage.DeleteCallCount()).To(Equal(0))
-	})
-
-	Describe("Create", func() {
-		It("invokes all interceptors", func() {
-			_, err := interceptableRepository.Create(ctx, &types.ServiceBroker{})
-
-			Expect(err).ShouldNot(HaveOccurred())
-
-			Expect(fakeCreateAroundTxInterceptor.AroundTxCreateCallCount()).To(Equal(1))
-			Expect(fakeCreateOnTxInterceptor.OnTxCreateCallCount()).To(Equal(1))
-			Expect(fakeCreateInterceptor.AroundTxCreateCallCount()).To(Equal(1))
-			Expect(fakeCreateInterceptor.OnTxCreateCallCount()).To(Equal(1))
-
-<<<<<<< HEAD
-			Expect(fakeStorage.CreateCallCount()).To(Equal(1))
-		})
-	})
-=======
+		BeforeEach(func() {
+			ctx = context.TODO()
+			updateTime = time.Now()
+
+			executionsCount = 1
+
+			fakeCreateInterceptor = &storagefakes.FakeCreateInterceptor{}
+			fakeCreateInterceptor.OnTxCreateCalls(func(next storage.InterceptCreateOnTxFunc) storage.InterceptCreateOnTxFunc {
+				return func(ctx context.Context, txStorage storage.Repository, newObject types.Object) (types.Object, error) {
+					return next(ctx, txStorage, newObject)
+				}
+			})
+			fakeCreateInterceptor.AroundTxCreateCalls(func(next storage.InterceptCreateAroundTxFunc) storage.InterceptCreateAroundTxFunc {
+				return func(ctx context.Context, obj types.Object) (types.Object, error) {
+					return next(ctx, obj)
+				}
+			})
+
+			fakeUpdateIntercetptor = &storagefakes.FakeUpdateInterceptor{}
+			fakeUpdateIntercetptor.OnTxUpdateCalls(func(next storage.InterceptUpdateOnTxFunc) storage.InterceptUpdateOnTxFunc {
+				return func(ctx context.Context, txStorage storage.Repository, oldObj, newObj types.Object, labelChanges ...*query.LabelChange) (object types.Object, e error) {
+					return next(ctx, txStorage, oldObj, newObj, labelChanges...)
+				}
+			})
+
+			fakeUpdateIntercetptor.AroundTxUpdateCalls(func(next storage.InterceptUpdateAroundTxFunc) storage.InterceptUpdateAroundTxFunc {
+				return func(ctx context.Context, obj types.Object, labelChanges ...*query.LabelChange) (object types.Object, e error) {
+					return next(ctx, obj, labelChanges...)
+				}
+			})
+
+			fakeDeleteInterceptor = &storagefakes.FakeDeleteInterceptor{}
+			fakeDeleteInterceptor.OnTxDeleteCalls(func(next storage.InterceptDeleteOnTxFunc) storage.InterceptDeleteOnTxFunc {
+				return func(ctx context.Context, txStorage storage.Repository, objects types.ObjectList, deletionCriteria ...query.Criterion) (list types.ObjectList, e error) {
+					return next(ctx, txStorage, objects, deletionCriteria...)
+				}
+			})
+			fakeDeleteInterceptor.AroundTxDeleteCalls(func(next storage.InterceptDeleteAroundTxFunc) storage.InterceptDeleteAroundTxFunc {
+				return func(ctx context.Context, deletionCriteria ...query.Criterion) (list types.ObjectList, e error) {
+					return next(ctx, deletionCriteria...)
+				}
+			})
+
+			fakeCreateInterceptorProvider = &storagefakes.FakeCreateInterceptorProvider{}
+			fakeCreateInterceptorProvider.NameReturns("fakeCreateInterceptor")
+			fakeCreateInterceptorProvider.ProvideReturns(fakeCreateInterceptor)
+
+			fakeUpdateInterceptorProvider = &storagefakes.FakeUpdateInterceptorProvider{}
+			fakeUpdateInterceptorProvider.NameReturns("fakeUpdateInterceptor")
+			fakeUpdateInterceptorProvider.ProvideReturns(fakeUpdateIntercetptor)
+
+			fakeDeleteInterceptorProvider = &storagefakes.FakeDeleteInterceptorProvider{}
+			fakeDeleteInterceptorProvider.NameReturns("fakeDeleteInterceptor")
+			fakeDeleteInterceptorProvider.ProvideReturns(fakeDeleteInterceptor)
+
+			fakeStorage = &storagefakes.FakeStorage{}
+			fakeStorage.InTransactionCalls(func(context context.Context, f func(ctx context.Context, storage storage.Repository) error) error {
+				return f(context, fakeStorage)
+			})
+
 			fakeStorage.UpdateCalls(func(ctx context.Context, obj types.Object, labelChanges query.LabelChanges, criteria ...query.Criterion) (types.Object, error) {
 				return obj, nil
 			})
->>>>>>> 36350004
-
-	Describe("Update", func() {
-		It("invokes all interceptors", func() {
-			_, err := interceptableRepository.Update(ctx, &types.ServiceBroker{
+
+			fakeStorage.GetReturns(&types.ServiceBroker{
 				Base: types.Base{
 					UpdatedAt: updateTime,
 				},
-			}, query.LabelChanges{})
-
-			Expect(err).ShouldNot(HaveOccurred())
-
-			Expect(fakeUpdateAroundTxIntercetptor.AroundTxUpdateCallCount()).To(Equal(1))
-			Expect(fakeUpdateOnTxIntercetptor.OnTxUpdateCallCount()).To(Equal(1))
-			Expect(fakeUpdateIntercetptor.AroundTxUpdateCallCount()).To(Equal(1))
-			Expect(fakeUpdateIntercetptor.OnTxUpdateCallCount()).To(Equal(1))
-
-			Expect(fakeStorage.UpdateCallCount()).To(Equal(1))
-		})
-	})
-
-	Describe("Delete", func() {
-		It("invokes all interceptors", func() {
-			byID := query.ByField(query.EqualsOperator, "id", "id")
-			_, err := interceptableRepository.Delete(ctx, types.ServiceBrokerType, byID)
-
-			Expect(err).ShouldNot(HaveOccurred())
-
-			Expect(fakeDeleteAroundTxInterceptor.AroundTxDeleteCallCount()).To(Equal(1))
-			Expect(fakeDeleteOnTxInterceptor.OnTxDeleteCallCount()).To(Equal(1))
-			Expect(fakeDeleteInterceptor.AroundTxDeleteCallCount()).To(Equal(1))
-			Expect(fakeDeleteInterceptor.OnTxDeleteCallCount()).To(Equal(1))
-
-			Expect(fakeStorage.DeleteCallCount()).To(Equal(1))
-		})
-	})
-
-	Describe("In transaction", func() {
-		var executionsCount int
-
-		OnTxStub := func(ctx context.Context, storage storage.Repository) error {
-			for i := 0; i < executionsCount; i++ {
-				_, err := storage.Create(ctx, &types.ServiceBroker{})
-				Expect(err).ShouldNot(HaveOccurred())
-
-				_, err = storage.Update(ctx, &types.ServiceBroker{
-					Base: types.Base{
-						UpdatedAt: updateTime,
-					},
-				}, query.LabelChanges{})
-				Expect(err).ShouldNot(HaveOccurred())
-
-				byID := query.ByField(query.EqualsOperator, "id", "id")
-				_, err = storage.Delete(ctx, types.ServiceBrokerType, byID)
-				Expect(err).ShouldNot(HaveOccurred())
-
+			}, nil)
+
+			interceptableRepository = storage.NewInterceptableTransactionalRepository(fakeStorage)
+
+			orderNone := storage.InterceptorOrder{
+				OnTxPosition: storage.InterceptorPosition{
+					PositionType: storage.PositionNone,
+				},
+				AroundTxPosition: storage.InterceptorPosition{
+					PositionType: storage.PositionNone,
+				},
 			}
-			return nil
-		}
-
-		BeforeEach(func() {
-			executionsCount = 1
+
+			interceptableRepository.AddCreateInterceptorProvider(types.ServiceBrokerType, storage.OrderedCreateInterceptorProvider{
+				InterceptorOrder:          orderNone,
+				CreateInterceptorProvider: fakeCreateInterceptorProvider,
+			})
+
+			interceptableRepository.AddUpdateInterceptorProvider(types.ServiceBrokerType, storage.OrderedUpdateInterceptorProvider{
+				InterceptorOrder:          orderNone,
+				UpdateInterceptorProvider: fakeUpdateInterceptorProvider,
+			})
+
+			interceptableRepository.AddDeleteInterceptorProvider(types.ServiceBrokerType, storage.OrderedDeleteInterceptorProvider{
+				InterceptorOrder:          orderNone,
+				DeleteInterceptorProvider: fakeDeleteInterceptorProvider,
+			})
+
+			Expect(fakeCreateInterceptor.OnTxCreateCallCount()).To(Equal(0))
+			Expect(fakeUpdateIntercetptor.OnTxUpdateCallCount()).To(Equal(0))
+			Expect(fakeDeleteInterceptor.OnTxDeleteCallCount()).To(Equal(0))
+
+			Expect(fakeCreateInterceptor.AroundTxCreateCallCount()).To(Equal(0))
+			Expect(fakeUpdateIntercetptor.AroundTxUpdateCallCount()).To(Equal(0))
+			Expect(fakeDeleteInterceptor.AroundTxDeleteCallCount()).To(Equal(0))
+
+			Expect(fakeStorage.CreateCallCount()).To(Equal(0))
+			Expect(fakeStorage.UpdateCallCount()).To(Equal(0))
+			Expect(fakeStorage.DeleteCallCount()).To(Equal(0))
 		})
 
 		Context("when another update happens before the current update has finished", func() {
@@ -332,6 +177,7 @@
 
 			It("fails with concurrent modification failure", func() {
 				err := interceptableRepository.InTransaction(ctx, func(ctx context.Context, storage storage.Repository) error {
+
 					_, err := storage.Update(ctx, &types.ServiceBroker{
 						Base: types.Base{
 							UpdatedAt: updateTime,
@@ -351,44 +197,27 @@
 				executionsCount = 2
 			})
 
-			It("triggers the interceptors OnTx of OnTxInterceptors for each resource create/update/delete", func() {
+			It("triggers the interceptors OnTx logic for each resource create/update/delete", func() {
 				err := interceptableRepository.InTransaction(ctx, OnTxStub)
 
 				Expect(err).ShouldNot(HaveOccurred())
 
-				Expect(fakeCreateOnTxInterceptor.OnTxCreateCallCount()).To(Equal(executionsCount))
-				Expect(fakeUpdateOnTxIntercetptor.OnTxUpdateCallCount()).To(Equal(executionsCount))
-				Expect(fakeDeleteOnTxInterceptor.OnTxDeleteCallCount()).To(Equal(executionsCount))
+				Expect(fakeCreateInterceptor.OnTxCreateCallCount()).To(Equal(executionsCount))
+				Expect(fakeUpdateIntercetptor.OnTxUpdateCallCount()).To(Equal(executionsCount))
+				Expect(fakeDeleteInterceptor.OnTxDeleteCallCount()).To(Equal(executionsCount))
+
+				Expect(fakeCreateInterceptor.AroundTxCreateCallCount()).To(Equal(0))
+				Expect(fakeUpdateIntercetptor.AroundTxUpdateCallCount()).To(Equal(0))
+				Expect(fakeDeleteInterceptor.AroundTxDeleteCallCount()).To(Equal(0))
 
 				Expect(fakeStorage.CreateCallCount()).To(Equal(executionsCount))
 				Expect(fakeStorage.UpdateCallCount()).To(Equal(executionsCount))
 				Expect(fakeStorage.DeleteCallCount()).To(Equal(executionsCount))
 			})
-
-			It("does not trigger any aroundTx or mixed interceptors", func() {
-				err := interceptableRepository.InTransaction(ctx, OnTxStub)
-
-				Expect(err).ShouldNot(HaveOccurred())
-
-				Expect(fakeCreateInterceptor.AroundTxCreateCallCount()).To(Equal(0))
-				Expect(fakeCreateInterceptor.OnTxCreateCallCount()).To(Equal(0))
-				Expect(fakeUpdateIntercetptor.AroundTxUpdateCallCount()).To(Equal(0))
-				Expect(fakeUpdateIntercetptor.OnTxUpdateCallCount()).To(Equal(0))
-				Expect(fakeDeleteInterceptor.AroundTxDeleteCallCount()).To(Equal(0))
-				Expect(fakeDeleteInterceptor.OnTxDeleteCallCount()).To(Equal(0))
-
-				Expect(fakeCreateAroundTxInterceptor.AroundTxCreateCallCount()).To(Equal(0))
-				Expect(fakeUpdateAroundTxIntercetptor.AroundTxUpdateCallCount()).To(Equal(0))
-				Expect(fakeDeleteAroundTxInterceptor.AroundTxDeleteCallCount()).To(Equal(0))
-
-				Expect(fakeStorage.CreateCallCount()).To(Equal(executionsCount))
-				Expect(fakeStorage.UpdateCallCount()).To(Equal(executionsCount))
-				Expect(fakeStorage.DeleteCallCount()).To(Equal(executionsCount))
-			})
 		})
 
 		It("does not get into infinite recursion when an interceptor triggers the same db op for the same db type it intercepts", func() {
-			fakeCreateOnTxInterceptor.OnTxCreateCalls(func(next storage.InterceptCreateOnTxFunc) storage.InterceptCreateOnTxFunc {
+			fakeCreateInterceptor.OnTxCreateCalls(func(next storage.InterceptCreateOnTxFunc) storage.InterceptCreateOnTxFunc {
 				return func(ctx context.Context, txStorage storage.Repository, newObject types.Object) (types.Object, error) {
 					_, err := txStorage.Create(ctx, newObject)
 					Expect(err).ShouldNot(HaveOccurred())
@@ -403,7 +232,7 @@
 				}
 			})
 
-			fakeUpdateOnTxIntercetptor.OnTxUpdateCalls(func(next storage.InterceptUpdateOnTxFunc) storage.InterceptUpdateOnTxFunc {
+			fakeUpdateIntercetptor.OnTxUpdateCalls(func(next storage.InterceptUpdateOnTxFunc) storage.InterceptUpdateOnTxFunc {
 				return func(ctx context.Context, txStorage storage.Repository, oldObj, newObj types.Object, labelChanges ...*query.LabelChange) (types.Object, error) {
 					o, err := txStorage.Update(ctx, newObj, labelChanges)
 					Expect(err).ShouldNot(HaveOccurred())
@@ -418,7 +247,7 @@
 				}
 			})
 
-			fakeDeleteOnTxInterceptor.OnTxDeleteCalls(func(next storage.InterceptDeleteOnTxFunc) storage.InterceptDeleteOnTxFunc {
+			fakeDeleteInterceptor.OnTxDeleteCalls(func(next storage.InterceptDeleteOnTxFunc) storage.InterceptDeleteOnTxFunc {
 				return func(ctx context.Context, txStorage storage.Repository, objects types.ObjectList, deletionCriteria ...query.Criterion) (types.ObjectList, error) {
 					byID := query.ByField(query.EqualsOperator, "id", "id")
 
@@ -438,24 +267,18 @@
 			err := interceptableRepository.InTransaction(ctx, OnTxStub)
 			Expect(err).ShouldNot(HaveOccurred())
 
-			Expect(fakeCreateOnTxInterceptor.OnTxCreateCallCount()).To(Equal(1))
-			Expect(fakeUpdateOnTxIntercetptor.OnTxUpdateCallCount()).To(Equal(1))
-			Expect(fakeDeleteOnTxInterceptor.OnTxDeleteCallCount()).To(Equal(1))
+			Expect(fakeCreateInterceptor.OnTxCreateCallCount()).To(Equal(1))
+			Expect(fakeUpdateIntercetptor.OnTxUpdateCallCount()).To(Equal(1))
+			Expect(fakeDeleteInterceptor.OnTxDeleteCallCount()).To(Equal(1))
 
 			Expect(fakeCreateInterceptor.AroundTxCreateCallCount()).To(Equal(0))
-			Expect(fakeCreateInterceptor.OnTxCreateCallCount()).To(Equal(0))
 			Expect(fakeUpdateIntercetptor.AroundTxUpdateCallCount()).To(Equal(0))
-			Expect(fakeUpdateIntercetptor.OnTxUpdateCallCount()).To(Equal(0))
 			Expect(fakeDeleteInterceptor.AroundTxDeleteCallCount()).To(Equal(0))
-			Expect(fakeDeleteInterceptor.OnTxDeleteCallCount()).To(Equal(0))
-
-			Expect(fakeCreateAroundTxInterceptor.AroundTxCreateCallCount()).To(Equal(0))
-			Expect(fakeUpdateAroundTxIntercetptor.AroundTxUpdateCallCount()).To(Equal(0))
-			Expect(fakeDeleteAroundTxInterceptor.AroundTxDeleteCallCount()).To(Equal(0))
 
 			Expect(fakeStorage.CreateCallCount()).To(Equal(3))
 			Expect(fakeStorage.UpdateCallCount()).To(Equal(3))
 			Expect(fakeStorage.DeleteCallCount()).To(Equal(3))
+
 		})
 	})
 
@@ -470,13 +293,16 @@
 					provider := &storagefakes.FakeCreateInterceptorProvider{}
 					provider.NameReturns("createInterceptorProvider")
 					f := func() {
-						interceptableRepository.AddCreateInterceptorProvider(types.ServiceBrokerType, provider, storage.InterceptorOrder{
-							OnTxPosition: storage.InterceptorPosition{
-								PositionType: storage.PositionNone,
+						interceptableRepository.AddCreateInterceptorProvider(types.ServiceBrokerType, storage.OrderedCreateInterceptorProvider{
+							InterceptorOrder: storage.InterceptorOrder{
+								OnTxPosition: storage.InterceptorPosition{
+									PositionType: storage.PositionNone,
+								},
+								AroundTxPosition: storage.InterceptorPosition{
+									PositionType: storage.PositionNone,
+								},
 							},
-							AroundTxPosition: storage.InterceptorPosition{
-								PositionType: storage.PositionNone,
-							},
+							CreateInterceptorProvider: provider,
 						})
 					}
 					f()
@@ -491,13 +317,16 @@
 					provider := &storagefakes.FakeUpdateInterceptorProvider{}
 					provider.NameReturns("updateInterceptorProvider")
 					f := func() {
-						interceptableRepository.AddUpdateInterceptorProvider(types.ServiceBrokerType, provider, storage.InterceptorOrder{
-							OnTxPosition: storage.InterceptorPosition{
-								PositionType: storage.PositionNone,
+						interceptableRepository.AddUpdateInterceptorProvider(types.ServiceBrokerType, storage.OrderedUpdateInterceptorProvider{
+							InterceptorOrder: storage.InterceptorOrder{
+								OnTxPosition: storage.InterceptorPosition{
+									PositionType: storage.PositionNone,
+								},
+								AroundTxPosition: storage.InterceptorPosition{
+									PositionType: storage.PositionNone,
+								},
 							},
-							AroundTxPosition: storage.InterceptorPosition{
-								PositionType: storage.PositionNone,
-							},
+							UpdateInterceptorProvider: provider,
 						})
 					}
 					f()
@@ -512,13 +341,16 @@
 					provider := &storagefakes.FakeDeleteInterceptorProvider{}
 					provider.NameReturns("deleteInterceptorProvider")
 					f := func() {
-						interceptableRepository.AddDeleteInterceptorProvider(types.ServiceBrokerType, provider, storage.InterceptorOrder{
-							OnTxPosition: storage.InterceptorPosition{
-								PositionType: storage.PositionNone,
+						interceptableRepository.AddDeleteInterceptorProvider(types.ServiceBrokerType, storage.OrderedDeleteInterceptorProvider{
+							InterceptorOrder: storage.InterceptorOrder{
+								OnTxPosition: storage.InterceptorPosition{
+									PositionType: storage.PositionNone,
+								},
+								AroundTxPosition: storage.InterceptorPosition{
+									PositionType: storage.PositionNone,
+								},
 							},
-							AroundTxPosition: storage.InterceptorPosition{
-								PositionType: storage.PositionNone,
-							},
+							DeleteInterceptorProvider: provider,
 						})
 					}
 					f()

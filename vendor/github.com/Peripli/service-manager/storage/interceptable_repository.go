/*
 * Copyright 2018 The Service Manager Authors
 *
 * Licensed under the Apache License, Version 2.0 (the "License");
 * you may not use this file except in compliance with the License.
 * You may obtain a copy of the License at
 *
 *     http://www.apache.org/licenses/LICENSE-2.0
 *
 * Unless required by applicable law or agreed to in writing, software
 * distributed under the License is distributed on an "AS IS" BASIS,
 * WITHOUT WARRANTIES OR CONDITIONS OF ANY KIND, either express or implied.
 * See the License for the specific language governing permissions and
 * limitations under the License.
 */

package storage

import (
	"context"
	"fmt"
	"time"

	"github.com/Peripli/service-manager/pkg/util"

	"github.com/Peripli/service-manager/pkg/log"

	"github.com/Peripli/service-manager/pkg/query"
	"github.com/Peripli/service-manager/pkg/types"
)

<<<<<<< HEAD
const updateInProgress string = "update_in_progress"
=======
const updateInProgress string = "udpate_in_progress"
>>>>>>> 36350004

func NewInterceptableTransactionalRepository(repository TransactionalRepository) *InterceptableTransactionalRepository {
	return &InterceptableTransactionalRepository{
		smStorageRepository: repository,

		orderedCreateAroundTxProvidersNames: make(map[types.ObjectType][]string),
		orderedCreateOnTxProvidersNames:     make(map[types.ObjectType][]string),
		createProviders:                     make(map[types.ObjectType]map[string]OrderedCreateInterceptorProvider),
		createAroundTxProviders:             make(map[types.ObjectType]map[string]OrderedCreateAroundTxInterceptorProvider),
		createOnTxProviders:                 make(map[types.ObjectType]map[string]OrderedCreateOnTxInterceptorProvider),

		orderedUpdateAroundTxProvidersNames: make(map[types.ObjectType][]string),
		orderedUpdateOnTxProvidersNames:     make(map[types.ObjectType][]string),
		updateProviders:                     make(map[types.ObjectType]map[string]OrderedUpdateInterceptorProvider),
		updateAroundTxProviders:             make(map[types.ObjectType]map[string]OrderedUpdateAroundTxInterceptorProvider),
		updateOnTxProviders:                 make(map[types.ObjectType]map[string]OrderedUpdateOnTxInterceptorProvider),

		orderedDeleteAroundTxProvidersNames: make(map[types.ObjectType][]string),
		orderedDeleteOnTxProvidersNames:     make(map[types.ObjectType][]string),
		deleteProviders:                     make(map[types.ObjectType]map[string]OrderedDeleteInterceptorProvider),
		deleteAroundTxProviders:             make(map[types.ObjectType]map[string]OrderedDeleteAroundTxInterceptorProvider),
		deleteOnTxProviders:                 make(map[types.ObjectType]map[string]OrderedDeleteOnTxInterceptorProvider),
	}
}

func newScopedRepositoryWithOnTxInterceptors(repository Repository,
	providedCreateInterceptors map[types.ObjectType]func(InterceptCreateOnTxFunc) InterceptCreateOnTxFunc,
	providedUpdateInterceptors map[types.ObjectType]func(InterceptUpdateOnTxFunc) InterceptUpdateOnTxFunc,
	providedDeleteInterceptors map[types.ObjectType]func(InterceptDeleteOnTxFunc) InterceptDeleteOnTxFunc) *queryScopedInterceptableRepository {

	return &queryScopedInterceptableRepository{
		repositoryInTransaction: repository,
		createOnTxFuncs:         providedCreateInterceptors,
		updateOnTxFuncs:         providedUpdateInterceptors,
		deleteOnTxFuncs:         providedDeleteInterceptors,
	}
}

func newScopedRepositoryWithInterceptors(repository Repository,
	providedCreateInterceptors map[types.ObjectType]CreateInterceptor,
	providedUpdateInterceptors map[types.ObjectType]UpdateInterceptor,
	providedDeleteInterceptors map[types.ObjectType]DeleteInterceptor) *queryScopedInterceptableRepository {
	createOnTxFuncs := make(map[types.ObjectType]func(InterceptCreateOnTxFunc) InterceptCreateOnTxFunc, len(providedCreateInterceptors))
	for objType, interceptor := range providedCreateInterceptors {
		createOnTxFuncs[objType] = interceptor.OnTxCreate
	}
	updateOnTxFuncs := make(map[types.ObjectType]func(InterceptUpdateOnTxFunc) InterceptUpdateOnTxFunc, len(providedCreateInterceptors))
	for objType, interceptor := range providedUpdateInterceptors {
		updateOnTxFuncs[objType] = interceptor.OnTxUpdate
	}
	deleteOnTxFuncs := make(map[types.ObjectType]func(InterceptDeleteOnTxFunc) InterceptDeleteOnTxFunc, len(providedCreateInterceptors))
	for objType, interceptor := range providedDeleteInterceptors {
		deleteOnTxFuncs[objType] = interceptor.OnTxDelete
	}
	return newScopedRepositoryWithOnTxInterceptors(repository, createOnTxFuncs, updateOnTxFuncs, deleteOnTxFuncs)
}

type InterceptableTransactionalRepository struct {
	smStorageRepository TransactionalRepository

<<<<<<< HEAD
	orderedCreateAroundTxProvidersNames map[types.ObjectType][]string
	orderedCreateOnTxProvidersNames     map[types.ObjectType][]string
	createProviders                     map[types.ObjectType]map[string]OrderedCreateInterceptorProvider
	createAroundTxProviders             map[types.ObjectType]map[string]OrderedCreateAroundTxInterceptorProvider
	createOnTxProviders                 map[types.ObjectType]map[string]OrderedCreateOnTxInterceptorProvider

	orderedUpdateAroundTxProvidersNames map[types.ObjectType][]string
	orderedUpdateOnTxProvidersNames     map[types.ObjectType][]string
	updateProviders                     map[types.ObjectType]map[string]OrderedUpdateInterceptorProvider
	updateAroundTxProviders             map[types.ObjectType]map[string]OrderedUpdateAroundTxInterceptorProvider
	updateOnTxProviders                 map[types.ObjectType]map[string]OrderedUpdateOnTxInterceptorProvider

	orderedDeleteAroundTxProvidersNames map[types.ObjectType][]string
	orderedDeleteOnTxProvidersNames     map[types.ObjectType][]string
	deleteProviders                     map[types.ObjectType]map[string]OrderedDeleteInterceptorProvider
	deleteAroundTxProviders             map[types.ObjectType]map[string]OrderedDeleteAroundTxInterceptorProvider
	deleteOnTxProviders                 map[types.ObjectType]map[string]OrderedDeleteOnTxInterceptorProvider
}

// queryScopedInterceptableRepository wraps a Repository to be used throughout a transaction (in all OnTx interceptors).
// It also holds sets of interceptors for each object type to run inside the transaction lifecycle. The repository is
// query scoped meaning that a new instance must be created in each repository operation
type queryScopedInterceptableRepository struct {
=======
	createProviders map[types.ObjectType][]OrderedCreateInterceptorProvider
	updateProviders map[types.ObjectType][]OrderedUpdateInterceptorProvider
	deleteProviders map[types.ObjectType][]OrderedDeleteInterceptorProvider
}

// interceptableRepository wraps a Repository to be used throughout a transaction (in all OnTx interceptors).
// It also holds sets of interceptors for each object type to run inside the transaction lifecycle.
type interceptableRepository struct {
>>>>>>> 36350004
	repositoryInTransaction Repository

	createOnTxFuncs map[types.ObjectType]func(InterceptCreateOnTxFunc) InterceptCreateOnTxFunc
	updateOnTxFuncs map[types.ObjectType]func(InterceptUpdateOnTxFunc) InterceptUpdateOnTxFunc
	deleteOnTxFuncs map[types.ObjectType]func(InterceptDeleteOnTxFunc) InterceptDeleteOnTxFunc
}

<<<<<<< HEAD
func (ir *queryScopedInterceptableRepository) Create(ctx context.Context, obj types.Object) (types.Object, error) {
=======
func (ir *interceptableRepository) Create(ctx context.Context, obj types.Object) (types.Object, error) {
>>>>>>> 36350004
	createObjectFunc := func(ctx context.Context, _ Repository, newObject types.Object) (types.Object, error) {
		createdObj, err := ir.repositoryInTransaction.Create(ctx, newObject)
		if err != nil {
			return nil, err
		}

		return createdObj, nil
	}

	var createdObj types.Object
	var err error
	objectType := obj.GetType()
<<<<<<< HEAD
	if createOnTxFunc, found := ir.createOnTxFuncs[objectType]; found {
=======
	if createInterceptorChain, found := ir.createInterceptor[objectType]; found {
>>>>>>> 36350004
		// remove the create interceptor chain so that if one of the interceptors in the chain tries
		// to create another resource of the same type we don't get into infinite recursion

		// clean up to avoid nested infinite chain
		delete(ir.createOnTxFuncs, objectType)

		createdObj, err = createOnTxFunc(createObjectFunc)(ctx, ir, obj)

		// restore the chain
		ir.createOnTxFuncs[objectType] = createOnTxFunc
	} else {
		createdObj, err = createObjectFunc(ctx, ir.repositoryInTransaction, obj)
	}

	if err != nil {
		return nil, err
	}

	return createdObj, nil
}

<<<<<<< HEAD
func (ir *queryScopedInterceptableRepository) Get(ctx context.Context, objectType types.ObjectType, criteria ...query.Criterion) (types.Object, error) {
=======
func (ir *interceptableRepository) Get(ctx context.Context, objectType types.ObjectType, criteria ...query.Criterion) (types.Object, error) {
>>>>>>> 36350004
	object, err := ir.repositoryInTransaction.Get(ctx, objectType, criteria...)
	if err != nil {
		return nil, err
	}

	return object, nil
}

func (ir *queryScopedInterceptableRepository) List(ctx context.Context, objectType types.ObjectType, criteria ...query.Criterion) (types.ObjectList, error) {
	objectList, err := ir.repositoryInTransaction.List(ctx, objectType, criteria...)
	if err != nil {
		return nil, err
	}

	return objectList, nil
}

<<<<<<< HEAD
func (ir *queryScopedInterceptableRepository) Count(ctx context.Context, objectType types.ObjectType, criteria ...query.Criterion) (int, error) {
	return ir.repositoryInTransaction.Count(ctx, objectType, criteria...)
}

func (ir *queryScopedInterceptableRepository) Delete(ctx context.Context, objectType types.ObjectType, criteria ...query.Criterion) (types.ObjectList, error) {
=======
func (ir *interceptableRepository) Count(ctx context.Context, objectType types.ObjectType, criteria ...query.Criterion) (int, error) {
	return ir.repositoryInTransaction.Count(ctx, objectType, criteria...)
}

func (ir *interceptableRepository) Delete(ctx context.Context, objectType types.ObjectType, criteria ...query.Criterion) (types.ObjectList, error) {
>>>>>>> 36350004
	deleteObjectFunc := func(ctx context.Context, _ Repository, _ types.ObjectList, deletionCriteria ...query.Criterion) (types.ObjectList, error) {
		objectList, err := ir.repositoryInTransaction.Delete(ctx, objectType, deletionCriteria...)
		if err != nil {
			return nil, err
		}

		return objectList, nil
	}

	var objectList types.ObjectList
	var objects types.ObjectList
	var err error

	if deleteOnTxFunc, found := ir.deleteOnTxFuncs[objectType]; found {
		objects, err = ir.List(ctx, objectType, criteria...)
		if err != nil {
			return nil, err
		}

		delete(ir.deleteOnTxFuncs, objectType)

		objectList, err = deleteOnTxFunc(deleteObjectFunc)(ctx, ir, objects, criteria...)

		ir.deleteOnTxFuncs[objectType] = deleteOnTxFunc

	} else {
		objectList, err = deleteObjectFunc(ctx, nil, nil, criteria...)
	}

	if err != nil {
		return nil, err
	}

	return objectList, nil
}

<<<<<<< HEAD
func (ir *queryScopedInterceptableRepository) Update(ctx context.Context, obj types.Object, labelChanges query.LabelChanges, criteria ...query.Criterion) (types.Object, error) {
=======
func (ir *interceptableRepository) Update(ctx context.Context, obj types.Object, labelChanges query.LabelChanges, criteria ...query.Criterion) (types.Object, error) {
>>>>>>> 36350004
	updateObjFunc := func(ctx context.Context, _ Repository, oldObj, newObj types.Object, labelChanges ...*query.LabelChange) (types.Object, error) {
		newObj.SetUpdatedAt(time.Now().UTC())

		object, err := ir.repositoryInTransaction.Update(ctx, newObj, labelChanges, criteria...)
		if err != nil {
			return nil, err
		}

		labels, _, _ := query.ApplyLabelChangesToLabels(labelChanges, newObj.GetLabels())
		object.SetLabels(labels)

		return object, nil
	}

	var updatedObj types.Object
	var err error

	// postgres storage implementation also locks the retrieved row for update
	objectType := obj.GetType()
	byID := query.ByField(query.EqualsOperator, "id", obj.GetID())
	oldObj, err := ir.Get(ctx, objectType, byID)
	if err != nil {
		return nil, err
	}

	// while the AroundTx hooks were being executed the stored resource actually changed - another concurrent update
	// happened and finished concurrently and before this one so fail the request
	// update to the same entity in the same transaction may be possible from an interceptor
	inUpdate, _ := ctx.Value(updateInProgress).(bool)
	if !oldObj.GetUpdatedAt().UTC().Equal(obj.GetUpdatedAt().UTC()) && !inUpdate {
		return nil, util.ErrConcurrentResourceModification
	}

	if updateOnTxFunc, found := ir.updateOnTxFuncs[objectType]; found {
		delete(ir.updateOnTxFuncs, objectType)

		// specify that an update is in progress so that multiple updates to the entity are not taken as false positive concurrent update
		ctx = context.WithValue(ctx, updateInProgress, true)
<<<<<<< HEAD
		updatedObj, err = updateOnTxFunc(updateObjFunc)(ctx, ir, oldObj, obj, labelChanges...)
=======
		updatedObj, err = updateInterceptorChain.OnTxUpdate(updateObjFunc)(ctx, ir, oldObj, obj, labelChanges...)
>>>>>>> 36350004

		ir.updateOnTxFuncs[objectType] = updateOnTxFunc

	} else {
		updatedObj, err = updateObjFunc(ctx, ir, oldObj, obj, labelChanges...)
	}

	if err != nil {
		return nil, err
	}

	return updatedObj, nil
}

func (itr *InterceptableTransactionalRepository) InTransaction(ctx context.Context, f func(ctx context.Context, storage Repository) error) error {
	createOnTxInterceptors, updateOnTxInterceptors, deleteOnTxInterceptors := itr.provideOnTxInterceptors()

	fWrapper := func(ctx context.Context, storage Repository) error {
		wrappedStorage := newScopedRepositoryWithOnTxInterceptors(storage, createOnTxInterceptors, updateOnTxInterceptors, deleteOnTxInterceptors)
		return f(ctx, wrappedStorage)
	}

	return itr.smStorageRepository.InTransaction(ctx, fWrapper)
}

func (itr *InterceptableTransactionalRepository) AddCreateAroundTxInterceptorProvider(objectType types.ObjectType, provider CreateAroundTxInterceptorProvider, order InterceptorOrder) {
	itr.validateCreateProviders(objectType, provider.Name(), order)
	itr.orderedCreateAroundTxProvidersNames[objectType] = insertName(itr.orderedCreateAroundTxProvidersNames[objectType], order.AroundTxPosition, provider.Name())
	if itr.createAroundTxProviders[objectType] == nil {
		itr.createAroundTxProviders[objectType] = make(map[string]OrderedCreateAroundTxInterceptorProvider)
	}
	itr.createAroundTxProviders[objectType][provider.Name()] = OrderedCreateAroundTxInterceptorProvider{
		InterceptorOrder:                  order,
		CreateAroundTxInterceptorProvider: provider,
	}
}

func (itr *InterceptableTransactionalRepository) AddCreateOnTxInterceptorProvider(objectType types.ObjectType, provider CreateOnTxInterceptorProvider, order InterceptorOrder) {
	itr.validateCreateProviders(objectType, provider.Name(), order)
	itr.orderedCreateOnTxProvidersNames[objectType] = insertName(itr.orderedCreateOnTxProvidersNames[objectType], order.OnTxPosition, provider.Name())
	if itr.createOnTxProviders[objectType] == nil {
		itr.createOnTxProviders[objectType] = make(map[string]OrderedCreateOnTxInterceptorProvider)
	}
	itr.createOnTxProviders[objectType][provider.Name()] = OrderedCreateOnTxInterceptorProvider{
		InterceptorOrder:              order,
		CreateOnTxInterceptorProvider: provider,
	}
}

func (itr *InterceptableTransactionalRepository) AddCreateInterceptorProvider(objectType types.ObjectType, provider CreateInterceptorProvider, order InterceptorOrder) {
	itr.validateCreateProviders(objectType, provider.Name(), order)
	itr.orderedCreateAroundTxProvidersNames[objectType] = insertName(itr.orderedCreateAroundTxProvidersNames[objectType], order.AroundTxPosition, provider.Name())
	itr.orderedCreateOnTxProvidersNames[objectType] = insertName(itr.orderedCreateOnTxProvidersNames[objectType], order.OnTxPosition, provider.Name())
	if itr.createProviders[objectType] == nil {
		itr.createProviders[objectType] = make(map[string]OrderedCreateInterceptorProvider)
	}
	itr.createProviders[objectType][provider.Name()] = OrderedCreateInterceptorProvider{
		InterceptorOrder:          order,
		CreateInterceptorProvider: provider,
	}
}

<<<<<<< HEAD
func (itr *InterceptableTransactionalRepository) AddUpdateAroundTxInterceptorProvider(objectType types.ObjectType, provider UpdateAroundTxInterceptorProvider, order InterceptorOrder) {
	itr.validateUpdateProviders(objectType, provider.Name(), order)
	itr.orderedUpdateAroundTxProvidersNames[objectType] = insertName(itr.orderedUpdateAroundTxProvidersNames[objectType], order.AroundTxPosition, provider.Name())
	if itr.updateAroundTxProviders[objectType] == nil {
		itr.updateAroundTxProviders[objectType] = make(map[string]OrderedUpdateAroundTxInterceptorProvider)
	}
	itr.updateAroundTxProviders[objectType][provider.Name()] = OrderedUpdateAroundTxInterceptorProvider{
		InterceptorOrder:                  order,
		UpdateAroundTxInterceptorProvider: provider,
	}
}

func (itr *InterceptableTransactionalRepository) AddUpdateOnTxInterceptorProvider(objectType types.ObjectType, provider UpdateOnTxInterceptorProvider, order InterceptorOrder) {
	itr.validateUpdateProviders(objectType, provider.Name(), order)
	itr.orderedUpdateOnTxProvidersNames[objectType] = insertName(itr.orderedUpdateOnTxProvidersNames[objectType], order.OnTxPosition, provider.Name())
	if itr.updateOnTxProviders[objectType] == nil {
		itr.updateOnTxProviders[objectType] = make(map[string]OrderedUpdateOnTxInterceptorProvider)
	}
	itr.updateOnTxProviders[objectType][provider.Name()] = OrderedUpdateOnTxInterceptorProvider{
		InterceptorOrder:              order,
		UpdateOnTxInterceptorProvider: provider,
	}
}

func (itr *InterceptableTransactionalRepository) AddUpdateInterceptorProvider(objectType types.ObjectType, provider UpdateInterceptorProvider, order InterceptorOrder) {
	itr.validateUpdateProviders(objectType, provider.Name(), order)
	itr.orderedUpdateAroundTxProvidersNames[objectType] = insertName(itr.orderedUpdateAroundTxProvidersNames[objectType], order.AroundTxPosition, provider.Name())
	itr.orderedUpdateOnTxProvidersNames[objectType] = insertName(itr.orderedUpdateOnTxProvidersNames[objectType], order.OnTxPosition, provider.Name())
	if itr.updateProviders[objectType] == nil {
		itr.updateProviders[objectType] = make(map[string]OrderedUpdateInterceptorProvider)
	}
	itr.updateProviders[objectType][provider.Name()] = OrderedUpdateInterceptorProvider{
		InterceptorOrder:          order,
		UpdateInterceptorProvider: provider,
	}
}

func (itr *InterceptableTransactionalRepository) AddDeleteAroundTxInterceptorProvider(objectType types.ObjectType, provider DeleteAroundTxInterceptorProvider, order InterceptorOrder) {
	itr.validateDeleteProviders(objectType, provider.Name(), order)
	itr.orderedDeleteAroundTxProvidersNames[objectType] = insertName(itr.orderedDeleteAroundTxProvidersNames[objectType], order.AroundTxPosition, provider.Name())
	if itr.deleteAroundTxProviders[objectType] == nil {
		itr.deleteAroundTxProviders[objectType] = make(map[string]OrderedDeleteAroundTxInterceptorProvider)
	}
	itr.deleteAroundTxProviders[objectType][provider.Name()] = OrderedDeleteAroundTxInterceptorProvider{
		InterceptorOrder:                  order,
		DeleteAroundTxInterceptorProvider: provider,
	}
}

func (itr *InterceptableTransactionalRepository) AddDeleteOnTxInterceptorProvider(objectType types.ObjectType, provider DeleteOnTxInterceptorProvider, order InterceptorOrder) {
	itr.validateDeleteProviders(objectType, provider.Name(), order)
	itr.orderedDeleteOnTxProvidersNames[objectType] = insertName(itr.orderedDeleteOnTxProvidersNames[objectType], order.OnTxPosition, provider.Name())
	if itr.deleteOnTxProviders[objectType] == nil {
		itr.deleteOnTxProviders[objectType] = make(map[string]OrderedDeleteOnTxInterceptorProvider)
	}
	itr.deleteOnTxProviders[objectType][provider.Name()] = OrderedDeleteOnTxInterceptorProvider{
		InterceptorOrder:              order,
		DeleteOnTxInterceptorProvider: provider,
	}
}

func (itr *InterceptableTransactionalRepository) AddDeleteInterceptorProvider(objectType types.ObjectType, provider DeleteInterceptorProvider, order InterceptorOrder) {
	itr.validateDeleteProviders(objectType, provider.Name(), order)
	itr.orderedDeleteAroundTxProvidersNames[objectType] = insertName(itr.orderedDeleteAroundTxProvidersNames[objectType], order.AroundTxPosition, provider.Name())
	itr.orderedDeleteOnTxProvidersNames[objectType] = insertName(itr.orderedDeleteOnTxProvidersNames[objectType], order.OnTxPosition, provider.Name())
	if itr.deleteProviders[objectType] == nil {
		itr.deleteProviders[objectType] = make(map[string]OrderedDeleteInterceptorProvider)
	}
	itr.deleteProviders[objectType][provider.Name()] = OrderedDeleteInterceptorProvider{
		InterceptorOrder:          order,
		DeleteInterceptorProvider: provider,
	}
}

func (itr *InterceptableTransactionalRepository) Create(ctx context.Context, obj types.Object) (types.Object, error) {
	providedCreateInterceptors, providedUpdateInterceptors, providedDeleteInterceptors := itr.provideInterceptors()

	onTxInterceptorChain := func(ctx context.Context, obj types.Object) (types.Object, error) {
		var createdObj types.Object
		var err error

		if err := itr.smStorageRepository.InTransaction(ctx, func(ctx context.Context, txStorage Repository) error {
			interceptableRepository := newScopedRepositoryWithInterceptors(txStorage, providedCreateInterceptors, providedUpdateInterceptors, providedDeleteInterceptors)
			createdObj, err = interceptableRepository.Create(ctx, obj)
			if err != nil {
				return err
			}

			return nil
		}); err != nil {
			return nil, err
		}

=======
func (itr *InterceptableTransactionalRepository) Create(ctx context.Context, obj types.Object) (types.Object, error) {
	providedCreateInterceptors, providedUpdateInterceptors, providedDeleteInterceptors := itr.provideInterceptors()

	finalInterceptor := func(ctx context.Context, obj types.Object) (types.Object, error) {
		var createdObj types.Object
		var err error

		if err := itr.smStorageRepository.InTransaction(ctx, func(ctx context.Context, txStorage Repository) error {
			interceptableRepository := newInterceptableRepository(txStorage, providedCreateInterceptors, providedUpdateInterceptors, providedDeleteInterceptors)
			createdObj, err = interceptableRepository.Create(ctx, obj)
			if err != nil {
				return err
			}

			return nil
		}); err != nil {
			return nil, err
		}

>>>>>>> 36350004
		return createdObj, nil
	}

	var err error
	objectType := obj.GetType()
	if providedCreateInterceptors[objectType] != nil {
<<<<<<< HEAD
		obj, err = providedCreateInterceptors[objectType].AroundTxCreate(onTxInterceptorChain)(ctx, obj)
	} else {
		obj, err = onTxInterceptorChain(ctx, obj)
=======
		obj, err = providedCreateInterceptors[objectType].AroundTxCreate(finalInterceptor)(ctx, obj)
	} else {
		obj, err = finalInterceptor(ctx, obj)
>>>>>>> 36350004
	}

	if err != nil {
		return nil, err
	}

	return obj, nil
}

func (itr *InterceptableTransactionalRepository) Get(ctx context.Context, objectType types.ObjectType, criteria ...query.Criterion) (types.Object, error) {
	object, err := itr.smStorageRepository.Get(ctx, objectType, criteria...)
	if err != nil {
		return nil, err
	}

	return object, nil
}

func (itr *InterceptableTransactionalRepository) List(ctx context.Context, objectType types.ObjectType, criteria ...query.Criterion) (types.ObjectList, error) {
	objectList, err := itr.smStorageRepository.List(ctx, objectType, criteria...)
	if err != nil {
		return nil, err
	}

	return objectList, nil
}

func (itr *InterceptableTransactionalRepository) Count(ctx context.Context, objectType types.ObjectType, criteria ...query.Criterion) (int, error) {
	return itr.smStorageRepository.Count(ctx, objectType, criteria...)
}

func (itr *InterceptableTransactionalRepository) Delete(ctx context.Context, objectType types.ObjectType, criteria ...query.Criterion) (types.ObjectList, error) {
	providedCreateInterceptors, providedUpdateInterceptors, providedDeleteInterceptors := itr.provideInterceptors()

	finalInterceptor := func(ctx context.Context, criteria ...query.Criterion) (types.ObjectList, error) {
		var result types.ObjectList
		var err error

		if err := itr.smStorageRepository.InTransaction(ctx, func(ctx context.Context, txStorage Repository) error {
<<<<<<< HEAD
			interceptableRepository := newScopedRepositoryWithInterceptors(txStorage, providedCreateInterceptors, providedUpdateInterceptors, providedDeleteInterceptors)
=======
			interceptableRepository := newInterceptableRepository(txStorage, providedCreateInterceptors, providedUpdateInterceptors, providedDeleteInterceptors)
>>>>>>> 36350004
			result, err = interceptableRepository.Delete(ctx, objectType, criteria...)
			if err != nil {
				return err
			}

			return nil
		}); err != nil {
			return nil, err
		}
		return result, nil
	}

	var objectList types.ObjectList
	var err error

	if providedDeleteInterceptors[objectType] != nil {
		objectList, err = providedDeleteInterceptors[objectType].AroundTxDelete(finalInterceptor)(ctx, criteria...)
	} else {
		objectList, err = finalInterceptor(ctx, criteria...)
	}

	if err != nil {
		return nil, err
	}

	return objectList, err
}

func (itr *InterceptableTransactionalRepository) Update(ctx context.Context, obj types.Object, labelChanges query.LabelChanges, criteria ...query.Criterion) (types.Object, error) {
	providedCreateInterceptors, providedUpdateInterceptors, providedDeleteInterceptors := itr.provideInterceptors()
<<<<<<< HEAD

	finalInterceptor := func(ctx context.Context, obj types.Object, labelChanges ...*query.LabelChange) (types.Object, error) {
		var result types.Object
		var err error

		if err = itr.smStorageRepository.InTransaction(ctx, func(ctx context.Context, txStorage Repository) error {
			interceptableRepository := newScopedRepositoryWithInterceptors(txStorage, providedCreateInterceptors, providedUpdateInterceptors, providedDeleteInterceptors)
			result, err = interceptableRepository.Update(ctx, obj, labelChanges, criteria...)
			if err != nil {
				return err
			}

=======

	finalInterceptor := func(ctx context.Context, obj types.Object, labelChanges ...*query.LabelChange) (types.Object, error) {
		var result types.Object
		var err error

		if err = itr.smStorageRepository.InTransaction(ctx, func(ctx context.Context, txStorage Repository) error {
			interceptableRepository := newInterceptableRepository(txStorage, providedCreateInterceptors, providedUpdateInterceptors, providedDeleteInterceptors)
			result, err = interceptableRepository.Update(ctx, obj, labelChanges, criteria...)
			if err != nil {
				return err
			}

>>>>>>> 36350004
			return nil
		}); err != nil {
			return nil, err
		}

		return result, nil
	}

	var err error
	objectType := obj.GetType()
	if providedUpdateInterceptors[objectType] != nil {
		obj, err = providedUpdateInterceptors[objectType].AroundTxUpdate(finalInterceptor)(ctx, obj, labelChanges...)
	} else {
		obj, err = finalInterceptor(ctx, obj, labelChanges...)
	}

	if err != nil {
		return nil, err
	}

	return obj, nil
}

func (itr *InterceptableTransactionalRepository) validateCreateProviders(objectType types.ObjectType, providerName string, order InterceptorOrder) {
	var existingProviderNames []string
	for _, existingProvider := range itr.createAroundTxProviders[objectType] {
		existingProviderNames = append(existingProviderNames, existingProvider.Name())
	}
	for _, existingProvider := range itr.createOnTxProviders[objectType] {
		existingProviderNames = append(existingProviderNames, existingProvider.Name())
	}
	for _, existingProvider := range itr.createProviders[objectType] {
		existingProviderNames = append(existingProviderNames, existingProvider.Name())
	}

	validateProviderOrder(order, existingProviderNames, providerName)
}

func (itr *InterceptableTransactionalRepository) validateUpdateProviders(objectType types.ObjectType, providerName string, order InterceptorOrder) {
	var existingProviderNames []string
	for _, existingProvider := range itr.updateAroundTxProviders[objectType] {
		existingProviderNames = append(existingProviderNames, existingProvider.Name())
	}
	for _, existingProvider := range itr.updateOnTxProviders[objectType] {
		existingProviderNames = append(existingProviderNames, existingProvider.Name())
	}
	for _, existingProvider := range itr.updateProviders[objectType] {
		existingProviderNames = append(existingProviderNames, existingProvider.Name())
	}

	validateProviderOrder(order, existingProviderNames, providerName)
}

func (itr *InterceptableTransactionalRepository) validateDeleteProviders(objectType types.ObjectType, providerName string, order InterceptorOrder) {
	var existingProviderNames []string
	for _, existingProvider := range itr.deleteAroundTxProviders[objectType] {
		existingProviderNames = append(existingProviderNames, existingProvider.Name())
	}
	for _, existingProvider := range itr.deleteOnTxProviders[objectType] {
		existingProviderNames = append(existingProviderNames, existingProvider.Name())
	}
	for _, existingProvider := range itr.deleteProviders[objectType] {
		existingProviderNames = append(existingProviderNames, existingProvider.Name())
	}

	validateProviderOrder(order, existingProviderNames, providerName)
}

func validateProviderOrder(order InterceptorOrder, existingProviderNames []string, providerName string) {
	if providerWithNameExists(existingProviderNames, providerName) {
		log.D().Panicf("%s create interceptor provider is already registered", providerName)
	}

	positionAroundTx, aroundTxName := order.AroundTxPosition.PositionType, order.AroundTxPosition.Name
	if positionAroundTx != PositionNone {
		if !providerWithNameExists(existingProviderNames, aroundTxName) {
			log.D().Panicf("could not find interceptor with name %s", aroundTxName)
		}
	}

	positionTx, nameTx := order.OnTxPosition.PositionType, order.OnTxPosition.Name
	if positionTx != PositionNone {
		if !providerWithNameExists(existingProviderNames, nameTx) {
			log.D().Panicf("could not find interceptor with name %s", nameTx)
		}
	}
}

func providerWithNameExists(existingNames []string, orderedRelativeTo string) bool {
	for _, name := range existingNames {
		if name == orderedRelativeTo {
			return true
		}
	}
	return false
}

// provideInterceptors generates Create/Update/DeleteInterceptorChains from the provided OrderedCreate/Update/DeleteInterceptorProviders
func (itr *InterceptableTransactionalRepository) provideInterceptors() (map[types.ObjectType]CreateInterceptor, map[types.ObjectType]UpdateInterceptor, map[types.ObjectType]DeleteInterceptor) {
	createObjectTypes, updateObjectTypes, deleteObjectTypes := itr.mergeObjectTypes()

	providedCreateInterceptors := make(map[types.ObjectType]CreateInterceptor)
	for _, objectType := range createObjectTypes {
		providedCreateInterceptors[objectType] = itr.newCreateInterceptorChain(objectType)
	}
	providedUpdateInterceptors := make(map[types.ObjectType]UpdateInterceptor)
	for _, objectType := range updateObjectTypes {
		providedUpdateInterceptors[objectType] = itr.newUpdateInterceptorChain(objectType)
	}
	providedDeleteInterceptors := make(map[types.ObjectType]DeleteInterceptor)
	for _, objectType := range deleteObjectTypes {
		providedDeleteInterceptors[objectType] = itr.newDeleteInterceptorChain(objectType)
	}
	return providedCreateInterceptors, providedUpdateInterceptors, providedDeleteInterceptors
}

func (itr *InterceptableTransactionalRepository) mergeObjectTypes() ([]types.ObjectType, []types.ObjectType, []types.ObjectType) {
	createObjectTypes := make([]types.ObjectType, 0)
	for objectType := range itr.orderedCreateAroundTxProvidersNames {
		createObjectTypes = append(createObjectTypes, objectType)
	}
	for objectType := range itr.orderedCreateOnTxProvidersNames {
		if _, ok := itr.orderedCreateAroundTxProvidersNames[objectType]; !ok {
			createObjectTypes = append(createObjectTypes, objectType)
		}
	}

	updateObjectTypes := make([]types.ObjectType, 0)
	for objectType := range itr.orderedUpdateAroundTxProvidersNames {
		updateObjectTypes = append(updateObjectTypes, objectType)
	}
	for objectType := range itr.orderedUpdateOnTxProvidersNames {
		if _, ok := itr.orderedUpdateAroundTxProvidersNames[objectType]; !ok {
			updateObjectTypes = append(updateObjectTypes, objectType)
		}
	}

	deleteObjectTypes := make([]types.ObjectType, 0)
	for objectType := range itr.orderedDeleteAroundTxProvidersNames {
		deleteObjectTypes = append(deleteObjectTypes, objectType)
	}
	for objectType := range itr.orderedDeleteOnTxProvidersNames {
		if _, ok := itr.orderedDeleteAroundTxProvidersNames[objectType]; !ok {
			deleteObjectTypes = append(deleteObjectTypes, objectType)
		}
	}
	return createObjectTypes, updateObjectTypes, deleteObjectTypes
}

func (itr *InterceptableTransactionalRepository) provideOnTxInterceptors() (
	map[types.ObjectType]func(InterceptCreateOnTxFunc) InterceptCreateOnTxFunc,
	map[types.ObjectType]func(InterceptUpdateOnTxFunc) InterceptUpdateOnTxFunc,
	map[types.ObjectType]func(InterceptDeleteOnTxFunc) InterceptDeleteOnTxFunc,
) {
	providedCreateInterceptors := make(map[types.ObjectType]func(InterceptCreateOnTxFunc) InterceptCreateOnTxFunc)
	for objectType := range itr.createOnTxProviders {
		providedCreateInterceptors[objectType] = itr.newCreateOnTxInterceptorChain(objectType).OnTxCreate
	}
	providedUpdateInterceptors := make(map[types.ObjectType]func(InterceptUpdateOnTxFunc) InterceptUpdateOnTxFunc)
	for objectType := range itr.updateOnTxProviders {
		providedUpdateInterceptors[objectType] = itr.newUpdateOnTxInterceptorChain(objectType).OnTxUpdate

	}
	providedDeleteInterceptors := make(map[types.ObjectType]func(InterceptDeleteOnTxFunc) InterceptDeleteOnTxFunc)
	for objectType := range itr.deleteOnTxProviders {
		providedDeleteInterceptors[objectType] = itr.newDeleteOnTxInterceptorChain(objectType).OnTxDelete
	}
	return providedCreateInterceptors, providedUpdateInterceptors, providedDeleteInterceptors
}

// PositionType could be "before", "after" or "none"
type PositionType int

const (
	// PositionNone states that a position is not set and the item will be appended
	PositionNone PositionType = iota

	// PositionBefore states that a position should be calculated before another position
	PositionBefore

	// PositionAfter states that a position should be calculated after another position
	PositionAfter
)

type InterceptorPosition struct {
	PositionType PositionType
	Name         string
}

type InterceptorOrder struct {
	OnTxPosition     InterceptorPosition
	AroundTxPosition InterceptorPosition
}

// insertName inserts the given newInterceptorName into it's the expected position.
// The resulting names slice can then be used to wrap all interceptors into the right order
func insertName(names []string, position InterceptorPosition, newInterceptorName string) []string {
	if position.PositionType == PositionNone {
		names = append(names, newInterceptorName)
		return names
	}
	pos := findName(names, position.Name)
	if pos == -1 {
		panic(fmt.Errorf("could not find create API hook with name %s", position.Name))
	}
	names = append(names, "")
	if position.PositionType == PositionAfter {
		pos = pos + 1
	}
	copy(names[pos+1:], names[pos:])
	names[pos] = newInterceptorName
	return names
}

func findName(names []string, existingInterceptorName string) int {
	for i, name := range names {
		if name == existingInterceptorName {
			return i
		}
	}

	return -1
}<|MERGE_RESOLUTION|>--- conflicted
+++ resolved
@@ -18,7 +18,6 @@
 
 import (
 	"context"
-	"fmt"
 	"time"
 
 	"github.com/Peripli/service-manager/pkg/util"
@@ -29,96 +28,33 @@
 	"github.com/Peripli/service-manager/pkg/types"
 )
 
-<<<<<<< HEAD
-const updateInProgress string = "update_in_progress"
-=======
 const updateInProgress string = "udpate_in_progress"
->>>>>>> 36350004
 
 func NewInterceptableTransactionalRepository(repository TransactionalRepository) *InterceptableTransactionalRepository {
 	return &InterceptableTransactionalRepository{
 		smStorageRepository: repository,
-
-		orderedCreateAroundTxProvidersNames: make(map[types.ObjectType][]string),
-		orderedCreateOnTxProvidersNames:     make(map[types.ObjectType][]string),
-		createProviders:                     make(map[types.ObjectType]map[string]OrderedCreateInterceptorProvider),
-		createAroundTxProviders:             make(map[types.ObjectType]map[string]OrderedCreateAroundTxInterceptorProvider),
-		createOnTxProviders:                 make(map[types.ObjectType]map[string]OrderedCreateOnTxInterceptorProvider),
-
-		orderedUpdateAroundTxProvidersNames: make(map[types.ObjectType][]string),
-		orderedUpdateOnTxProvidersNames:     make(map[types.ObjectType][]string),
-		updateProviders:                     make(map[types.ObjectType]map[string]OrderedUpdateInterceptorProvider),
-		updateAroundTxProviders:             make(map[types.ObjectType]map[string]OrderedUpdateAroundTxInterceptorProvider),
-		updateOnTxProviders:                 make(map[types.ObjectType]map[string]OrderedUpdateOnTxInterceptorProvider),
-
-		orderedDeleteAroundTxProvidersNames: make(map[types.ObjectType][]string),
-		orderedDeleteOnTxProvidersNames:     make(map[types.ObjectType][]string),
-		deleteProviders:                     make(map[types.ObjectType]map[string]OrderedDeleteInterceptorProvider),
-		deleteAroundTxProviders:             make(map[types.ObjectType]map[string]OrderedDeleteAroundTxInterceptorProvider),
-		deleteOnTxProviders:                 make(map[types.ObjectType]map[string]OrderedDeleteOnTxInterceptorProvider),
-	}
-}
-
-func newScopedRepositoryWithOnTxInterceptors(repository Repository,
-	providedCreateInterceptors map[types.ObjectType]func(InterceptCreateOnTxFunc) InterceptCreateOnTxFunc,
-	providedUpdateInterceptors map[types.ObjectType]func(InterceptUpdateOnTxFunc) InterceptUpdateOnTxFunc,
-	providedDeleteInterceptors map[types.ObjectType]func(InterceptDeleteOnTxFunc) InterceptDeleteOnTxFunc) *queryScopedInterceptableRepository {
-
-	return &queryScopedInterceptableRepository{
-		repositoryInTransaction: repository,
-		createOnTxFuncs:         providedCreateInterceptors,
-		updateOnTxFuncs:         providedUpdateInterceptors,
-		deleteOnTxFuncs:         providedDeleteInterceptors,
-	}
-}
-
-func newScopedRepositoryWithInterceptors(repository Repository,
+		createProviders:     make(map[types.ObjectType][]OrderedCreateInterceptorProvider),
+		updateProviders:     make(map[types.ObjectType][]OrderedUpdateInterceptorProvider),
+		deleteProviders:     make(map[types.ObjectType][]OrderedDeleteInterceptorProvider),
+	}
+}
+
+func newInterceptableRepository(repository Repository,
 	providedCreateInterceptors map[types.ObjectType]CreateInterceptor,
 	providedUpdateInterceptors map[types.ObjectType]UpdateInterceptor,
-	providedDeleteInterceptors map[types.ObjectType]DeleteInterceptor) *queryScopedInterceptableRepository {
-	createOnTxFuncs := make(map[types.ObjectType]func(InterceptCreateOnTxFunc) InterceptCreateOnTxFunc, len(providedCreateInterceptors))
-	for objType, interceptor := range providedCreateInterceptors {
-		createOnTxFuncs[objType] = interceptor.OnTxCreate
-	}
-	updateOnTxFuncs := make(map[types.ObjectType]func(InterceptUpdateOnTxFunc) InterceptUpdateOnTxFunc, len(providedCreateInterceptors))
-	for objType, interceptor := range providedUpdateInterceptors {
-		updateOnTxFuncs[objType] = interceptor.OnTxUpdate
-	}
-	deleteOnTxFuncs := make(map[types.ObjectType]func(InterceptDeleteOnTxFunc) InterceptDeleteOnTxFunc, len(providedCreateInterceptors))
-	for objType, interceptor := range providedDeleteInterceptors {
-		deleteOnTxFuncs[objType] = interceptor.OnTxDelete
-	}
-	return newScopedRepositoryWithOnTxInterceptors(repository, createOnTxFuncs, updateOnTxFuncs, deleteOnTxFuncs)
+	providedDeleteInterceptors map[types.ObjectType]DeleteInterceptor) *interceptableRepository {
+
+	return &interceptableRepository{
+		repositoryInTransaction: repository,
+		createInterceptor:       providedCreateInterceptors,
+		updateInterceptor:       providedUpdateInterceptors,
+		deleteInterceptor:       providedDeleteInterceptors,
+	}
 }
 
 type InterceptableTransactionalRepository struct {
 	smStorageRepository TransactionalRepository
 
-<<<<<<< HEAD
-	orderedCreateAroundTxProvidersNames map[types.ObjectType][]string
-	orderedCreateOnTxProvidersNames     map[types.ObjectType][]string
-	createProviders                     map[types.ObjectType]map[string]OrderedCreateInterceptorProvider
-	createAroundTxProviders             map[types.ObjectType]map[string]OrderedCreateAroundTxInterceptorProvider
-	createOnTxProviders                 map[types.ObjectType]map[string]OrderedCreateOnTxInterceptorProvider
-
-	orderedUpdateAroundTxProvidersNames map[types.ObjectType][]string
-	orderedUpdateOnTxProvidersNames     map[types.ObjectType][]string
-	updateProviders                     map[types.ObjectType]map[string]OrderedUpdateInterceptorProvider
-	updateAroundTxProviders             map[types.ObjectType]map[string]OrderedUpdateAroundTxInterceptorProvider
-	updateOnTxProviders                 map[types.ObjectType]map[string]OrderedUpdateOnTxInterceptorProvider
-
-	orderedDeleteAroundTxProvidersNames map[types.ObjectType][]string
-	orderedDeleteOnTxProvidersNames     map[types.ObjectType][]string
-	deleteProviders                     map[types.ObjectType]map[string]OrderedDeleteInterceptorProvider
-	deleteAroundTxProviders             map[types.ObjectType]map[string]OrderedDeleteAroundTxInterceptorProvider
-	deleteOnTxProviders                 map[types.ObjectType]map[string]OrderedDeleteOnTxInterceptorProvider
-}
-
-// queryScopedInterceptableRepository wraps a Repository to be used throughout a transaction (in all OnTx interceptors).
-// It also holds sets of interceptors for each object type to run inside the transaction lifecycle. The repository is
-// query scoped meaning that a new instance must be created in each repository operation
-type queryScopedInterceptableRepository struct {
-=======
 	createProviders map[types.ObjectType][]OrderedCreateInterceptorProvider
 	updateProviders map[types.ObjectType][]OrderedUpdateInterceptorProvider
 	deleteProviders map[types.ObjectType][]OrderedDeleteInterceptorProvider
@@ -127,19 +63,14 @@
 // interceptableRepository wraps a Repository to be used throughout a transaction (in all OnTx interceptors).
 // It also holds sets of interceptors for each object type to run inside the transaction lifecycle.
 type interceptableRepository struct {
->>>>>>> 36350004
 	repositoryInTransaction Repository
 
-	createOnTxFuncs map[types.ObjectType]func(InterceptCreateOnTxFunc) InterceptCreateOnTxFunc
-	updateOnTxFuncs map[types.ObjectType]func(InterceptUpdateOnTxFunc) InterceptUpdateOnTxFunc
-	deleteOnTxFuncs map[types.ObjectType]func(InterceptDeleteOnTxFunc) InterceptDeleteOnTxFunc
-}
-
-<<<<<<< HEAD
-func (ir *queryScopedInterceptableRepository) Create(ctx context.Context, obj types.Object) (types.Object, error) {
-=======
+	createInterceptor map[types.ObjectType]CreateInterceptor
+	updateInterceptor map[types.ObjectType]UpdateInterceptor
+	deleteInterceptor map[types.ObjectType]DeleteInterceptor
+}
+
 func (ir *interceptableRepository) Create(ctx context.Context, obj types.Object) (types.Object, error) {
->>>>>>> 36350004
 	createObjectFunc := func(ctx context.Context, _ Repository, newObject types.Object) (types.Object, error) {
 		createdObj, err := ir.repositoryInTransaction.Create(ctx, newObject)
 		if err != nil {
@@ -152,21 +83,17 @@
 	var createdObj types.Object
 	var err error
 	objectType := obj.GetType()
-<<<<<<< HEAD
-	if createOnTxFunc, found := ir.createOnTxFuncs[objectType]; found {
-=======
 	if createInterceptorChain, found := ir.createInterceptor[objectType]; found {
->>>>>>> 36350004
 		// remove the create interceptor chain so that if one of the interceptors in the chain tries
 		// to create another resource of the same type we don't get into infinite recursion
 
 		// clean up to avoid nested infinite chain
-		delete(ir.createOnTxFuncs, objectType)
-
-		createdObj, err = createOnTxFunc(createObjectFunc)(ctx, ir, obj)
+		delete(ir.createInterceptor, objectType)
+
+		createdObj, err = createInterceptorChain.OnTxCreate(createObjectFunc)(ctx, ir, obj)
 
 		// restore the chain
-		ir.createOnTxFuncs[objectType] = createOnTxFunc
+		ir.createInterceptor[objectType] = createInterceptorChain
 	} else {
 		createdObj, err = createObjectFunc(ctx, ir.repositoryInTransaction, obj)
 	}
@@ -178,11 +105,7 @@
 	return createdObj, nil
 }
 
-<<<<<<< HEAD
-func (ir *queryScopedInterceptableRepository) Get(ctx context.Context, objectType types.ObjectType, criteria ...query.Criterion) (types.Object, error) {
-=======
 func (ir *interceptableRepository) Get(ctx context.Context, objectType types.ObjectType, criteria ...query.Criterion) (types.Object, error) {
->>>>>>> 36350004
 	object, err := ir.repositoryInTransaction.Get(ctx, objectType, criteria...)
 	if err != nil {
 		return nil, err
@@ -191,7 +114,7 @@
 	return object, nil
 }
 
-func (ir *queryScopedInterceptableRepository) List(ctx context.Context, objectType types.ObjectType, criteria ...query.Criterion) (types.ObjectList, error) {
+func (ir *interceptableRepository) List(ctx context.Context, objectType types.ObjectType, criteria ...query.Criterion) (types.ObjectList, error) {
 	objectList, err := ir.repositoryInTransaction.List(ctx, objectType, criteria...)
 	if err != nil {
 		return nil, err
@@ -200,19 +123,11 @@
 	return objectList, nil
 }
 
-<<<<<<< HEAD
-func (ir *queryScopedInterceptableRepository) Count(ctx context.Context, objectType types.ObjectType, criteria ...query.Criterion) (int, error) {
-	return ir.repositoryInTransaction.Count(ctx, objectType, criteria...)
-}
-
-func (ir *queryScopedInterceptableRepository) Delete(ctx context.Context, objectType types.ObjectType, criteria ...query.Criterion) (types.ObjectList, error) {
-=======
 func (ir *interceptableRepository) Count(ctx context.Context, objectType types.ObjectType, criteria ...query.Criterion) (int, error) {
 	return ir.repositoryInTransaction.Count(ctx, objectType, criteria...)
 }
 
 func (ir *interceptableRepository) Delete(ctx context.Context, objectType types.ObjectType, criteria ...query.Criterion) (types.ObjectList, error) {
->>>>>>> 36350004
 	deleteObjectFunc := func(ctx context.Context, _ Repository, _ types.ObjectList, deletionCriteria ...query.Criterion) (types.ObjectList, error) {
 		objectList, err := ir.repositoryInTransaction.Delete(ctx, objectType, deletionCriteria...)
 		if err != nil {
@@ -226,17 +141,17 @@
 	var objects types.ObjectList
 	var err error
 
-	if deleteOnTxFunc, found := ir.deleteOnTxFuncs[objectType]; found {
+	if deleteInterceptorChain, found := ir.deleteInterceptor[objectType]; found {
 		objects, err = ir.List(ctx, objectType, criteria...)
 		if err != nil {
 			return nil, err
 		}
 
-		delete(ir.deleteOnTxFuncs, objectType)
-
-		objectList, err = deleteOnTxFunc(deleteObjectFunc)(ctx, ir, objects, criteria...)
-
-		ir.deleteOnTxFuncs[objectType] = deleteOnTxFunc
+		delete(ir.deleteInterceptor, objectType)
+
+		objectList, err = deleteInterceptorChain.OnTxDelete(deleteObjectFunc)(ctx, ir, objects, criteria...)
+
+		ir.deleteInterceptor[objectType] = deleteInterceptorChain
 
 	} else {
 		objectList, err = deleteObjectFunc(ctx, nil, nil, criteria...)
@@ -249,11 +164,7 @@
 	return objectList, nil
 }
 
-<<<<<<< HEAD
-func (ir *queryScopedInterceptableRepository) Update(ctx context.Context, obj types.Object, labelChanges query.LabelChanges, criteria ...query.Criterion) (types.Object, error) {
-=======
 func (ir *interceptableRepository) Update(ctx context.Context, obj types.Object, labelChanges query.LabelChanges, criteria ...query.Criterion) (types.Object, error) {
->>>>>>> 36350004
 	updateObjFunc := func(ctx context.Context, _ Repository, oldObj, newObj types.Object, labelChanges ...*query.LabelChange) (types.Object, error) {
 		newObj.SetUpdatedAt(time.Now().UTC())
 
@@ -287,18 +198,14 @@
 		return nil, util.ErrConcurrentResourceModification
 	}
 
-	if updateOnTxFunc, found := ir.updateOnTxFuncs[objectType]; found {
-		delete(ir.updateOnTxFuncs, objectType)
+	if updateInterceptorChain, found := ir.updateInterceptor[objectType]; found {
+		delete(ir.updateInterceptor, objectType)
 
 		// specify that an update is in progress so that multiple updates to the entity are not taken as false positive concurrent update
 		ctx = context.WithValue(ctx, updateInProgress, true)
-<<<<<<< HEAD
-		updatedObj, err = updateOnTxFunc(updateObjFunc)(ctx, ir, oldObj, obj, labelChanges...)
-=======
 		updatedObj, err = updateInterceptorChain.OnTxUpdate(updateObjFunc)(ctx, ir, oldObj, obj, labelChanges...)
->>>>>>> 36350004
-
-		ir.updateOnTxFuncs[objectType] = updateOnTxFunc
+
+		ir.updateInterceptor[objectType] = updateInterceptorChain
 
 	} else {
 		updatedObj, err = updateObjFunc(ctx, ir, oldObj, obj, labelChanges...)
@@ -312,148 +219,31 @@
 }
 
 func (itr *InterceptableTransactionalRepository) InTransaction(ctx context.Context, f func(ctx context.Context, storage Repository) error) error {
-	createOnTxInterceptors, updateOnTxInterceptors, deleteOnTxInterceptors := itr.provideOnTxInterceptors()
+	createInterceptors, updateInterceptors, deleteInterceptors := itr.provideInterceptors()
 
 	fWrapper := func(ctx context.Context, storage Repository) error {
-		wrappedStorage := newScopedRepositoryWithOnTxInterceptors(storage, createOnTxInterceptors, updateOnTxInterceptors, deleteOnTxInterceptors)
+		wrappedStorage := newInterceptableRepository(storage, createInterceptors, updateInterceptors, deleteInterceptors)
 		return f(ctx, wrappedStorage)
 	}
 
 	return itr.smStorageRepository.InTransaction(ctx, fWrapper)
 }
 
-func (itr *InterceptableTransactionalRepository) AddCreateAroundTxInterceptorProvider(objectType types.ObjectType, provider CreateAroundTxInterceptorProvider, order InterceptorOrder) {
-	itr.validateCreateProviders(objectType, provider.Name(), order)
-	itr.orderedCreateAroundTxProvidersNames[objectType] = insertName(itr.orderedCreateAroundTxProvidersNames[objectType], order.AroundTxPosition, provider.Name())
-	if itr.createAroundTxProviders[objectType] == nil {
-		itr.createAroundTxProviders[objectType] = make(map[string]OrderedCreateAroundTxInterceptorProvider)
-	}
-	itr.createAroundTxProviders[objectType][provider.Name()] = OrderedCreateAroundTxInterceptorProvider{
-		InterceptorOrder:                  order,
-		CreateAroundTxInterceptorProvider: provider,
-	}
-}
-
-func (itr *InterceptableTransactionalRepository) AddCreateOnTxInterceptorProvider(objectType types.ObjectType, provider CreateOnTxInterceptorProvider, order InterceptorOrder) {
-	itr.validateCreateProviders(objectType, provider.Name(), order)
-	itr.orderedCreateOnTxProvidersNames[objectType] = insertName(itr.orderedCreateOnTxProvidersNames[objectType], order.OnTxPosition, provider.Name())
-	if itr.createOnTxProviders[objectType] == nil {
-		itr.createOnTxProviders[objectType] = make(map[string]OrderedCreateOnTxInterceptorProvider)
-	}
-	itr.createOnTxProviders[objectType][provider.Name()] = OrderedCreateOnTxInterceptorProvider{
-		InterceptorOrder:              order,
-		CreateOnTxInterceptorProvider: provider,
-	}
-}
-
-func (itr *InterceptableTransactionalRepository) AddCreateInterceptorProvider(objectType types.ObjectType, provider CreateInterceptorProvider, order InterceptorOrder) {
-	itr.validateCreateProviders(objectType, provider.Name(), order)
-	itr.orderedCreateAroundTxProvidersNames[objectType] = insertName(itr.orderedCreateAroundTxProvidersNames[objectType], order.AroundTxPosition, provider.Name())
-	itr.orderedCreateOnTxProvidersNames[objectType] = insertName(itr.orderedCreateOnTxProvidersNames[objectType], order.OnTxPosition, provider.Name())
-	if itr.createProviders[objectType] == nil {
-		itr.createProviders[objectType] = make(map[string]OrderedCreateInterceptorProvider)
-	}
-	itr.createProviders[objectType][provider.Name()] = OrderedCreateInterceptorProvider{
-		InterceptorOrder:          order,
-		CreateInterceptorProvider: provider,
-	}
-}
-
-<<<<<<< HEAD
-func (itr *InterceptableTransactionalRepository) AddUpdateAroundTxInterceptorProvider(objectType types.ObjectType, provider UpdateAroundTxInterceptorProvider, order InterceptorOrder) {
-	itr.validateUpdateProviders(objectType, provider.Name(), order)
-	itr.orderedUpdateAroundTxProvidersNames[objectType] = insertName(itr.orderedUpdateAroundTxProvidersNames[objectType], order.AroundTxPosition, provider.Name())
-	if itr.updateAroundTxProviders[objectType] == nil {
-		itr.updateAroundTxProviders[objectType] = make(map[string]OrderedUpdateAroundTxInterceptorProvider)
-	}
-	itr.updateAroundTxProviders[objectType][provider.Name()] = OrderedUpdateAroundTxInterceptorProvider{
-		InterceptorOrder:                  order,
-		UpdateAroundTxInterceptorProvider: provider,
-	}
-}
-
-func (itr *InterceptableTransactionalRepository) AddUpdateOnTxInterceptorProvider(objectType types.ObjectType, provider UpdateOnTxInterceptorProvider, order InterceptorOrder) {
-	itr.validateUpdateProviders(objectType, provider.Name(), order)
-	itr.orderedUpdateOnTxProvidersNames[objectType] = insertName(itr.orderedUpdateOnTxProvidersNames[objectType], order.OnTxPosition, provider.Name())
-	if itr.updateOnTxProviders[objectType] == nil {
-		itr.updateOnTxProviders[objectType] = make(map[string]OrderedUpdateOnTxInterceptorProvider)
-	}
-	itr.updateOnTxProviders[objectType][provider.Name()] = OrderedUpdateOnTxInterceptorProvider{
-		InterceptorOrder:              order,
-		UpdateOnTxInterceptorProvider: provider,
-	}
-}
-
-func (itr *InterceptableTransactionalRepository) AddUpdateInterceptorProvider(objectType types.ObjectType, provider UpdateInterceptorProvider, order InterceptorOrder) {
-	itr.validateUpdateProviders(objectType, provider.Name(), order)
-	itr.orderedUpdateAroundTxProvidersNames[objectType] = insertName(itr.orderedUpdateAroundTxProvidersNames[objectType], order.AroundTxPosition, provider.Name())
-	itr.orderedUpdateOnTxProvidersNames[objectType] = insertName(itr.orderedUpdateOnTxProvidersNames[objectType], order.OnTxPosition, provider.Name())
-	if itr.updateProviders[objectType] == nil {
-		itr.updateProviders[objectType] = make(map[string]OrderedUpdateInterceptorProvider)
-	}
-	itr.updateProviders[objectType][provider.Name()] = OrderedUpdateInterceptorProvider{
-		InterceptorOrder:          order,
-		UpdateInterceptorProvider: provider,
-	}
-}
-
-func (itr *InterceptableTransactionalRepository) AddDeleteAroundTxInterceptorProvider(objectType types.ObjectType, provider DeleteAroundTxInterceptorProvider, order InterceptorOrder) {
-	itr.validateDeleteProviders(objectType, provider.Name(), order)
-	itr.orderedDeleteAroundTxProvidersNames[objectType] = insertName(itr.orderedDeleteAroundTxProvidersNames[objectType], order.AroundTxPosition, provider.Name())
-	if itr.deleteAroundTxProviders[objectType] == nil {
-		itr.deleteAroundTxProviders[objectType] = make(map[string]OrderedDeleteAroundTxInterceptorProvider)
-	}
-	itr.deleteAroundTxProviders[objectType][provider.Name()] = OrderedDeleteAroundTxInterceptorProvider{
-		InterceptorOrder:                  order,
-		DeleteAroundTxInterceptorProvider: provider,
-	}
-}
-
-func (itr *InterceptableTransactionalRepository) AddDeleteOnTxInterceptorProvider(objectType types.ObjectType, provider DeleteOnTxInterceptorProvider, order InterceptorOrder) {
-	itr.validateDeleteProviders(objectType, provider.Name(), order)
-	itr.orderedDeleteOnTxProvidersNames[objectType] = insertName(itr.orderedDeleteOnTxProvidersNames[objectType], order.OnTxPosition, provider.Name())
-	if itr.deleteOnTxProviders[objectType] == nil {
-		itr.deleteOnTxProviders[objectType] = make(map[string]OrderedDeleteOnTxInterceptorProvider)
-	}
-	itr.deleteOnTxProviders[objectType][provider.Name()] = OrderedDeleteOnTxInterceptorProvider{
-		InterceptorOrder:              order,
-		DeleteOnTxInterceptorProvider: provider,
-	}
-}
-
-func (itr *InterceptableTransactionalRepository) AddDeleteInterceptorProvider(objectType types.ObjectType, provider DeleteInterceptorProvider, order InterceptorOrder) {
-	itr.validateDeleteProviders(objectType, provider.Name(), order)
-	itr.orderedDeleteAroundTxProvidersNames[objectType] = insertName(itr.orderedDeleteAroundTxProvidersNames[objectType], order.AroundTxPosition, provider.Name())
-	itr.orderedDeleteOnTxProvidersNames[objectType] = insertName(itr.orderedDeleteOnTxProvidersNames[objectType], order.OnTxPosition, provider.Name())
-	if itr.deleteProviders[objectType] == nil {
-		itr.deleteProviders[objectType] = make(map[string]OrderedDeleteInterceptorProvider)
-	}
-	itr.deleteProviders[objectType][provider.Name()] = OrderedDeleteInterceptorProvider{
-		InterceptorOrder:          order,
-		DeleteInterceptorProvider: provider,
-	}
-}
-
-func (itr *InterceptableTransactionalRepository) Create(ctx context.Context, obj types.Object) (types.Object, error) {
-	providedCreateInterceptors, providedUpdateInterceptors, providedDeleteInterceptors := itr.provideInterceptors()
-
-	onTxInterceptorChain := func(ctx context.Context, obj types.Object) (types.Object, error) {
-		var createdObj types.Object
-		var err error
-
-		if err := itr.smStorageRepository.InTransaction(ctx, func(ctx context.Context, txStorage Repository) error {
-			interceptableRepository := newScopedRepositoryWithInterceptors(txStorage, providedCreateInterceptors, providedUpdateInterceptors, providedDeleteInterceptors)
-			createdObj, err = interceptableRepository.Create(ctx, obj)
-			if err != nil {
-				return err
-			}
-
-			return nil
-		}); err != nil {
-			return nil, err
-		}
-
-=======
+func (itr *InterceptableTransactionalRepository) AddCreateInterceptorProvider(objectType types.ObjectType, provider OrderedCreateInterceptorProvider) {
+	itr.validateCreateProviders(objectType, provider.Name(), provider.InterceptorOrder)
+	itr.createProviders[objectType] = append(itr.createProviders[objectType], provider)
+}
+
+func (itr *InterceptableTransactionalRepository) AddUpdateInterceptorProvider(objectType types.ObjectType, provider OrderedUpdateInterceptorProvider) {
+	itr.validateUpdateProviders(objectType, provider.Name(), provider.InterceptorOrder)
+	itr.updateProviders[objectType] = append(itr.updateProviders[objectType], provider)
+}
+
+func (itr *InterceptableTransactionalRepository) AddDeleteInterceptorProvider(objectType types.ObjectType, provider OrderedDeleteInterceptorProvider) {
+	itr.validateDeleteProviders(objectType, provider.Name(), provider.InterceptorOrder)
+	itr.deleteProviders[objectType] = append(itr.deleteProviders[objectType], provider)
+}
+
 func (itr *InterceptableTransactionalRepository) Create(ctx context.Context, obj types.Object) (types.Object, error) {
 	providedCreateInterceptors, providedUpdateInterceptors, providedDeleteInterceptors := itr.provideInterceptors()
 
@@ -473,22 +263,15 @@
 			return nil, err
 		}
 
->>>>>>> 36350004
 		return createdObj, nil
 	}
 
 	var err error
 	objectType := obj.GetType()
 	if providedCreateInterceptors[objectType] != nil {
-<<<<<<< HEAD
-		obj, err = providedCreateInterceptors[objectType].AroundTxCreate(onTxInterceptorChain)(ctx, obj)
-	} else {
-		obj, err = onTxInterceptorChain(ctx, obj)
-=======
 		obj, err = providedCreateInterceptors[objectType].AroundTxCreate(finalInterceptor)(ctx, obj)
 	} else {
 		obj, err = finalInterceptor(ctx, obj)
->>>>>>> 36350004
 	}
 
 	if err != nil {
@@ -528,11 +311,7 @@
 		var err error
 
 		if err := itr.smStorageRepository.InTransaction(ctx, func(ctx context.Context, txStorage Repository) error {
-<<<<<<< HEAD
-			interceptableRepository := newScopedRepositoryWithInterceptors(txStorage, providedCreateInterceptors, providedUpdateInterceptors, providedDeleteInterceptors)
-=======
 			interceptableRepository := newInterceptableRepository(txStorage, providedCreateInterceptors, providedUpdateInterceptors, providedDeleteInterceptors)
->>>>>>> 36350004
 			result, err = interceptableRepository.Delete(ctx, objectType, criteria...)
 			if err != nil {
 				return err
@@ -563,20 +342,6 @@
 
 func (itr *InterceptableTransactionalRepository) Update(ctx context.Context, obj types.Object, labelChanges query.LabelChanges, criteria ...query.Criterion) (types.Object, error) {
 	providedCreateInterceptors, providedUpdateInterceptors, providedDeleteInterceptors := itr.provideInterceptors()
-<<<<<<< HEAD
-
-	finalInterceptor := func(ctx context.Context, obj types.Object, labelChanges ...*query.LabelChange) (types.Object, error) {
-		var result types.Object
-		var err error
-
-		if err = itr.smStorageRepository.InTransaction(ctx, func(ctx context.Context, txStorage Repository) error {
-			interceptableRepository := newScopedRepositoryWithInterceptors(txStorage, providedCreateInterceptors, providedUpdateInterceptors, providedDeleteInterceptors)
-			result, err = interceptableRepository.Update(ctx, obj, labelChanges, criteria...)
-			if err != nil {
-				return err
-			}
-
-=======
 
 	finalInterceptor := func(ctx context.Context, obj types.Object, labelChanges ...*query.LabelChange) (types.Object, error) {
 		var result types.Object
@@ -589,7 +354,6 @@
 				return err
 			}
 
->>>>>>> 36350004
 			return nil
 		}); err != nil {
 			return nil, err
@@ -615,12 +379,6 @@
 
 func (itr *InterceptableTransactionalRepository) validateCreateProviders(objectType types.ObjectType, providerName string, order InterceptorOrder) {
 	var existingProviderNames []string
-	for _, existingProvider := range itr.createAroundTxProviders[objectType] {
-		existingProviderNames = append(existingProviderNames, existingProvider.Name())
-	}
-	for _, existingProvider := range itr.createOnTxProviders[objectType] {
-		existingProviderNames = append(existingProviderNames, existingProvider.Name())
-	}
 	for _, existingProvider := range itr.createProviders[objectType] {
 		existingProviderNames = append(existingProviderNames, existingProvider.Name())
 	}
@@ -630,12 +388,6 @@
 
 func (itr *InterceptableTransactionalRepository) validateUpdateProviders(objectType types.ObjectType, providerName string, order InterceptorOrder) {
 	var existingProviderNames []string
-	for _, existingProvider := range itr.updateAroundTxProviders[objectType] {
-		existingProviderNames = append(existingProviderNames, existingProvider.Name())
-	}
-	for _, existingProvider := range itr.updateOnTxProviders[objectType] {
-		existingProviderNames = append(existingProviderNames, existingProvider.Name())
-	}
 	for _, existingProvider := range itr.updateProviders[objectType] {
 		existingProviderNames = append(existingProviderNames, existingProvider.Name())
 	}
@@ -645,12 +397,6 @@
 
 func (itr *InterceptableTransactionalRepository) validateDeleteProviders(objectType types.ObjectType, providerName string, order InterceptorOrder) {
 	var existingProviderNames []string
-	for _, existingProvider := range itr.deleteAroundTxProviders[objectType] {
-		existingProviderNames = append(existingProviderNames, existingProvider.Name())
-	}
-	for _, existingProvider := range itr.deleteOnTxProviders[objectType] {
-		existingProviderNames = append(existingProviderNames, existingProvider.Name())
-	}
 	for _, existingProvider := range itr.deleteProviders[objectType] {
 		existingProviderNames = append(existingProviderNames, existingProvider.Name())
 	}
@@ -689,127 +435,18 @@
 
 // provideInterceptors generates Create/Update/DeleteInterceptorChains from the provided OrderedCreate/Update/DeleteInterceptorProviders
 func (itr *InterceptableTransactionalRepository) provideInterceptors() (map[types.ObjectType]CreateInterceptor, map[types.ObjectType]UpdateInterceptor, map[types.ObjectType]DeleteInterceptor) {
-	createObjectTypes, updateObjectTypes, deleteObjectTypes := itr.mergeObjectTypes()
-
 	providedCreateInterceptors := make(map[types.ObjectType]CreateInterceptor)
-	for _, objectType := range createObjectTypes {
-		providedCreateInterceptors[objectType] = itr.newCreateInterceptorChain(objectType)
+	for objectType, providers := range itr.createProviders {
+		providedCreateInterceptors[objectType] = newCreateInterceptorChain(providers)
 	}
 	providedUpdateInterceptors := make(map[types.ObjectType]UpdateInterceptor)
-	for _, objectType := range updateObjectTypes {
-		providedUpdateInterceptors[objectType] = itr.newUpdateInterceptorChain(objectType)
+	for objectType, providers := range itr.updateProviders {
+		providedUpdateInterceptors[objectType] = newUpdateInterceptorChain(providers)
+
 	}
 	providedDeleteInterceptors := make(map[types.ObjectType]DeleteInterceptor)
-	for _, objectType := range deleteObjectTypes {
-		providedDeleteInterceptors[objectType] = itr.newDeleteInterceptorChain(objectType)
+	for objectType, providers := range itr.deleteProviders {
+		providedDeleteInterceptors[objectType] = newDeleteInterceptorChain(providers)
 	}
 	return providedCreateInterceptors, providedUpdateInterceptors, providedDeleteInterceptors
-}
-
-func (itr *InterceptableTransactionalRepository) mergeObjectTypes() ([]types.ObjectType, []types.ObjectType, []types.ObjectType) {
-	createObjectTypes := make([]types.ObjectType, 0)
-	for objectType := range itr.orderedCreateAroundTxProvidersNames {
-		createObjectTypes = append(createObjectTypes, objectType)
-	}
-	for objectType := range itr.orderedCreateOnTxProvidersNames {
-		if _, ok := itr.orderedCreateAroundTxProvidersNames[objectType]; !ok {
-			createObjectTypes = append(createObjectTypes, objectType)
-		}
-	}
-
-	updateObjectTypes := make([]types.ObjectType, 0)
-	for objectType := range itr.orderedUpdateAroundTxProvidersNames {
-		updateObjectTypes = append(updateObjectTypes, objectType)
-	}
-	for objectType := range itr.orderedUpdateOnTxProvidersNames {
-		if _, ok := itr.orderedUpdateAroundTxProvidersNames[objectType]; !ok {
-			updateObjectTypes = append(updateObjectTypes, objectType)
-		}
-	}
-
-	deleteObjectTypes := make([]types.ObjectType, 0)
-	for objectType := range itr.orderedDeleteAroundTxProvidersNames {
-		deleteObjectTypes = append(deleteObjectTypes, objectType)
-	}
-	for objectType := range itr.orderedDeleteOnTxProvidersNames {
-		if _, ok := itr.orderedDeleteAroundTxProvidersNames[objectType]; !ok {
-			deleteObjectTypes = append(deleteObjectTypes, objectType)
-		}
-	}
-	return createObjectTypes, updateObjectTypes, deleteObjectTypes
-}
-
-func (itr *InterceptableTransactionalRepository) provideOnTxInterceptors() (
-	map[types.ObjectType]func(InterceptCreateOnTxFunc) InterceptCreateOnTxFunc,
-	map[types.ObjectType]func(InterceptUpdateOnTxFunc) InterceptUpdateOnTxFunc,
-	map[types.ObjectType]func(InterceptDeleteOnTxFunc) InterceptDeleteOnTxFunc,
-) {
-	providedCreateInterceptors := make(map[types.ObjectType]func(InterceptCreateOnTxFunc) InterceptCreateOnTxFunc)
-	for objectType := range itr.createOnTxProviders {
-		providedCreateInterceptors[objectType] = itr.newCreateOnTxInterceptorChain(objectType).OnTxCreate
-	}
-	providedUpdateInterceptors := make(map[types.ObjectType]func(InterceptUpdateOnTxFunc) InterceptUpdateOnTxFunc)
-	for objectType := range itr.updateOnTxProviders {
-		providedUpdateInterceptors[objectType] = itr.newUpdateOnTxInterceptorChain(objectType).OnTxUpdate
-
-	}
-	providedDeleteInterceptors := make(map[types.ObjectType]func(InterceptDeleteOnTxFunc) InterceptDeleteOnTxFunc)
-	for objectType := range itr.deleteOnTxProviders {
-		providedDeleteInterceptors[objectType] = itr.newDeleteOnTxInterceptorChain(objectType).OnTxDelete
-	}
-	return providedCreateInterceptors, providedUpdateInterceptors, providedDeleteInterceptors
-}
-
-// PositionType could be "before", "after" or "none"
-type PositionType int
-
-const (
-	// PositionNone states that a position is not set and the item will be appended
-	PositionNone PositionType = iota
-
-	// PositionBefore states that a position should be calculated before another position
-	PositionBefore
-
-	// PositionAfter states that a position should be calculated after another position
-	PositionAfter
-)
-
-type InterceptorPosition struct {
-	PositionType PositionType
-	Name         string
-}
-
-type InterceptorOrder struct {
-	OnTxPosition     InterceptorPosition
-	AroundTxPosition InterceptorPosition
-}
-
-// insertName inserts the given newInterceptorName into it's the expected position.
-// The resulting names slice can then be used to wrap all interceptors into the right order
-func insertName(names []string, position InterceptorPosition, newInterceptorName string) []string {
-	if position.PositionType == PositionNone {
-		names = append(names, newInterceptorName)
-		return names
-	}
-	pos := findName(names, position.Name)
-	if pos == -1 {
-		panic(fmt.Errorf("could not find create API hook with name %s", position.Name))
-	}
-	names = append(names, "")
-	if position.PositionType == PositionAfter {
-		pos = pos + 1
-	}
-	copy(names[pos+1:], names[pos:])
-	names[pos] = newInterceptorName
-	return names
-}
-
-func findName(names []string, existingInterceptorName string) int {
-	for i, name := range names {
-		if name == existingInterceptorName {
-			return i
-		}
-	}
-
-	return -1
 }
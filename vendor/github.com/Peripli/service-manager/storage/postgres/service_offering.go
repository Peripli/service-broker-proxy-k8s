/*
 *    Copyright 2018 The Service Manager Authors
 *
 *    Licensed under the Apache License, Version 2.0 (the "License");
 *    you may not use this file except in compliance with the License.
 *    You may obtain a copy of the License at
 *
 *        http://www.apache.org/licenses/LICENSE-2.0
 *
 *    Unless required by applicable law or agreed to in writing, software
 *    distributed under the License is distributed on an "AS IS" BASIS,
 *    WITHOUT WARRANTIES OR CONDITIONS OF ANY KIND, either express or implied.
 *    See the License for the specific language governing permissions and
 *    limitations under the License.
 */

package postgres

import (
	"github.com/Peripli/service-manager/storage"
	sqlxtypes "github.com/jmoiron/sqlx/types"

	"github.com/Peripli/service-manager/pkg/types"
)

//go:generate smgen storage ServiceOffering github.com/Peripli/service-manager/pkg/types
type ServiceOffering struct {
	BaseEntity
	Name        string `db:"name"`
	Description string `db:"description"`

	Bindable             bool   `db:"bindable"`
	InstancesRetrievable bool   `db:"instances_retrievable"`
	BindingsRetrievable  bool   `db:"bindings_retrievable"`
	PlanUpdatable        bool   `db:"plan_updateable"`
	CatalogID            string `db:"catalog_id"`
	CatalogName          string `db:"catalog_name"`

	Tags     sqlxtypes.JSONText `db:"tags"`
	Requires sqlxtypes.JSONText `db:"requires"`
	Metadata sqlxtypes.JSONText `db:"metadata"`

<<<<<<< HEAD
	BrokerID string `db:"broker_id"`
=======
	BrokerID       string `db:"broker_id"`
	PagingSequence int64  `db:"paging_sequence,auto_increment"`
>>>>>>> 36350004

	Plans []*ServicePlan `db:"-"`
}

func (e *ServiceOffering) ToObject() types.Object {
	var plans []*types.ServicePlan
	for _, plan := range e.Plans {
		plans = append(plans, plan.ToObject().(*types.ServicePlan))
	}
	return &types.ServiceOffering{
		Base: types.Base{
			ID:             e.ID,
			CreatedAt:      e.CreatedAt,
			UpdatedAt:      e.UpdatedAt,
			PagingSequence: e.PagingSequence,
		},
		Name:                 e.Name,
		Description:          e.Description,
		Bindable:             e.Bindable,
		InstancesRetrievable: e.InstancesRetrievable,
		BindingsRetrievable:  e.BindingsRetrievable,
		PlanUpdatable:        e.PlanUpdatable,
		CatalogID:            e.CatalogID,
		CatalogName:          e.CatalogName,
		Tags:                 getJSONRawMessage(e.Tags),
		Requires:             getJSONRawMessage(e.Requires),
		Metadata:             getJSONRawMessage(e.Metadata),
		BrokerID:             e.BrokerID,
		Plans:                plans,
	}
}

func (*ServiceOffering) FromObject(object types.Object) (storage.Entity, bool) {
	offering, ok := object.(*types.ServiceOffering)
	if !ok {
		return nil, false
	}
	servicePlanDTO := &ServicePlan{}
	var plans []*ServicePlan
	for _, plan := range offering.Plans {
		if entity, isServicePlan := servicePlanDTO.FromObject(plan); isServicePlan {
			plans = append(plans, entity.(*ServicePlan))
		}
	}
	result := &ServiceOffering{
		BaseEntity: BaseEntity{
			ID:             offering.ID,
			CreatedAt:      offering.CreatedAt,
			UpdatedAt:      offering.UpdatedAt,
			PagingSequence: offering.PagingSequence,
		},
		Name:                 offering.Name,
		Description:          offering.Description,
		Bindable:             offering.Bindable,
		InstancesRetrievable: offering.InstancesRetrievable,
		BindingsRetrievable:  offering.BindingsRetrievable,
		PlanUpdatable:        offering.PlanUpdatable,
		CatalogID:            offering.CatalogID,
		CatalogName:          offering.CatalogName,
		Tags:                 getJSONText(offering.Tags),
		Requires:             getJSONText(offering.Requires),
		Metadata:             getJSONText(offering.Metadata),
		BrokerID:             offering.BrokerID,
		PagingSequence:       offering.PagingSequence,
		Plans:                plans,
	}
	return result, true
}<|MERGE_RESOLUTION|>--- conflicted
+++ resolved
@@ -40,12 +40,8 @@
 	Requires sqlxtypes.JSONText `db:"requires"`
 	Metadata sqlxtypes.JSONText `db:"metadata"`
 
-<<<<<<< HEAD
-	BrokerID string `db:"broker_id"`
-=======
 	BrokerID       string `db:"broker_id"`
 	PagingSequence int64  `db:"paging_sequence,auto_increment"`
->>>>>>> 36350004
 
 	Plans []*ServicePlan `db:"-"`
 }
@@ -92,10 +88,9 @@
 	}
 	result := &ServiceOffering{
 		BaseEntity: BaseEntity{
-			ID:             offering.ID,
-			CreatedAt:      offering.CreatedAt,
-			UpdatedAt:      offering.UpdatedAt,
-			PagingSequence: offering.PagingSequence,
+			ID:        offering.ID,
+			CreatedAt: offering.CreatedAt,
+			UpdatedAt: offering.UpdatedAt,
 		},
 		Name:                 offering.Name,
 		Description:          offering.Description,

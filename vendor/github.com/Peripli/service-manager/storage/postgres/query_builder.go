package postgres

import (
	"bytes"
	"context"
	"fmt"
<<<<<<< HEAD
	"regexp"
=======
>>>>>>> 36350004
	"strings"
	"text/template"

	"github.com/Peripli/service-manager/pkg/log"

	"github.com/Peripli/service-manager/pkg/log"

	"github.com/Peripli/service-manager/pkg/query"
	"github.com/Peripli/service-manager/pkg/util"
	"github.com/jmoiron/sqlx"
)

<<<<<<< HEAD
const PrimaryKeyColumn = "id"

const CountQueryTemplate = `
SELECT COUNT(DISTINCT {{.ENTITY_TABLE}}.{{.PRIMARY_KEY}})
FROM {{.ENTITY_TABLE}}
	{{if .hasLabelCriteria}}
	{{.JOIN}} {{.LABELS_TABLE}}
		ON {{.ENTITY_TABLE}}.{{.PRIMARY_KEY}} = {{.LABELS_TABLE}}.{{.REF_COLUMN}}
	{{end}}
{{.WHERE}}
{{.FOR_SHARE_OF}}
{{.LIMIT}};`

const SelectQueryTemplate = `
{{if or .hasFieldCriteria .hasLabelCriteria}}
WITH matching_resources as (SELECT DISTINCT {{.ENTITY_TABLE}}.paging_sequence
							FROM {{.ENTITY_TABLE}}
							{{if .hasLabelCriteria}}
							{{.JOIN}} {{.LABELS_TABLE}} 
								ON {{.ENTITY_TABLE}}.{{.PRIMARY_KEY}} = {{.LABELS_TABLE}}.{{.REF_COLUMN}}
							{{end}}
							{{.WHERE}}
							{{.ORDER_BY_SEQUENCE}}
							{{.LIMIT}})
{{end}}
SELECT 
{{.ENTITY_TABLE}}.*,
{{.LABELS_TABLE}}.id         "{{.LABELS_TABLE}}.id",
{{.LABELS_TABLE}}.key        "{{.LABELS_TABLE}}.key",
{{.LABELS_TABLE}}.val        "{{.LABELS_TABLE}}.val",
{{.LABELS_TABLE}}.created_at "{{.LABELS_TABLE}}.created_at",
{{.LABELS_TABLE}}.updated_at "{{.LABELS_TABLE}}.updated_at",
{{.LABELS_TABLE}}.{{.REF_COLUMN}} "{{.LABELS_TABLE}}.{{.REF_COLUMN}}" 
FROM {{.ENTITY_TABLE}}
	{{.JOIN}} {{.LABELS_TABLE}}
		ON {{.ENTITY_TABLE}}.{{.PRIMARY_KEY}} = {{.LABELS_TABLE}}.{{.REF_COLUMN}}
{{if or .hasFieldCriteria .hasLabelCriteria}}
WHERE {{.ENTITY_TABLE}}.paging_sequence IN 
	(SELECT matching_resources.paging_sequence FROM matching_resources)
{{end}}
{{.FOR_SHARE_OF}}
{{.ORDER_BY}};`

const DeleteQueryTemplate = `
DELETE FROM {{.ENTITY_TABLE}}
{{if .hasLabelCriteria}}
	USING (SELECT {{.ENTITY_TABLE}}.{{.PRIMARY_KEY}}
			FROM {{.ENTITY_TABLE}}
				{{.JOIN}} {{.LABELS_TABLE}}
					ON {{.ENTITY_TABLE}}.{{.PRIMARY_KEY}} = {{.LABELS_TABLE}}.{{.REF_COLUMN}}
			{{.WHERE}}) t
	WHERE {{.ENTITY_TABLE}}.{{.PRIMARY_KEY}} = t.{{.PRIMARY_KEY}}
{{else if .hasFieldCriteria}}
	{{.WHERE}}
{{end}}
{{.RETURNING}};`
=======
const mainTableAlias = "t"

type orderRule struct {
	field     string
	orderType query.OrderType
}

type queryStringBuilder struct {
	strings.Builder
}

func (qsb *queryStringBuilder) Replace(old, new string) {
	current := qsb.String()
	qsb.Reset()
	current = strings.Replace(current, old, new, 1)
	qsb.WriteString(current)
}
>>>>>>> 36350004

// QueryBuilder is used to construct new queries. It is safe for concurrent usage
type QueryBuilder struct {
	db pgDB
}

// NewQueryBuilder constructs new query builder for the current db
func NewQueryBuilder(db pgDB) *QueryBuilder {
	return &QueryBuilder{
		db: db,
	}
}

// NewQuery constructs new queries for the current query builder db
func (qb *QueryBuilder) NewQuery(entity PostgresEntity) *pgQuery {
<<<<<<< HEAD
	return &pgQuery{
		labelEntity:     entity.LabelEntity(),
		entityTableName: entity.TableName(),
		entityTags:      getDBTags(entity, nil),
		labelEntityTags: getDBTags(entity.LabelEntity(), nil),
		db:              qb.db,
		fieldsWhereClause: &whereClauseTree{
			operator: AND,
		},
		labelsWhereClause: &whereClauseTree{
			operator: OR,
		},
=======
	fromSubquery := newSelectSubQuery(entity.TableName(), "*", getDBTags(entity, nil), fromSubQueryWhereSchema)
	labelEntity := entity.LabelEntity()
	labelCriteriaSubquery := &selectSubQuery{}
	if labelEntity != nil {
		labelCriteriaSubquery = newSelectSubQuery(labelEntity.LabelsTableName(), labelEntity.ReferenceColumn(),
			getDBTags(entity.LabelEntity(), nil), labelsJoinSubQueryWhereSchema)
	}
	return &pgQuery{
		entity:                entity,
		db:                    qb.db,
		fromSubquery:          fromSubquery,
		labelCriteriaSubquery: labelCriteriaSubquery,
>>>>>>> 36350004
	}
}

type orderRule struct {
	field     string
	orderType query.OrderType
}

// pgQuery is used to construct postgres queries. It should be constructed only via the query builder. It is not safe for concurrent use.
type pgQuery struct {
<<<<<<< HEAD
	db              pgDB
	labelEntity     PostgresLabel
	entityTags      []tagType
	labelEntityTags []tagType

	queryParams []interface{}

	orderByFields   []orderRule
	hasLock         bool
	limit           string
	returningFields []string
	entityTableName string
=======
	db                    pgDB
	entity                PostgresEntity
	sql                   queryStringBuilder
	fromSubquery          *selectSubQuery
	labelCriteriaSubquery *selectSubQuery
	queryParams           []interface{}

	orderByFields   []orderRule
	hasLock         bool
	returningFields []string
>>>>>>> 36350004

	fieldsWhereClause *whereClauseTree
	labelsWhereClause *whereClauseTree
	shouldRebind      bool
	err               error
}

<<<<<<< HEAD
func (pq *pgQuery) List(ctx context.Context) (*sqlx.Rows, error) {
	q, err := pq.resolveQueryTemplate(ctx, SelectQueryTemplate)
	if err != nil {
=======
func (pgq *pgQuery) List(ctx context.Context) (*sqlx.Rows, error) {
	if pgq.err != nil {
		return nil, pgq.err
	}
	table := pgq.entity.TableName()
	labelsEntity := pgq.entity.LabelEntity()

	baseQuery := fmt.Sprintf("SELECT %s.*", mainTableAlias)

	if labelsEntity != nil {
		baseQuery += pgq.selectColumnsSQL(labelsEntity)

		var err error
		if table, err = pgq.fromSubquery.compileSQL(); err != nil {
			return nil, err
		}
	}
	baseQuery += fmt.Sprintf(" FROM %s %s", table, mainTableAlias)

	if labelsEntity != nil {
		baseQuery += pgq.joinLabelsSQL(labelsEntity)
	}

	pgq.sql.WriteString(baseQuery)

	if err := pgq.finalizeSQL(ctx); err != nil {
>>>>>>> 36350004
		return nil, err
	}
	return pq.db.QueryxContext(ctx, q, pq.queryParams...)
}

<<<<<<< HEAD
func (pq *pgQuery) Count(ctx context.Context) (int, error) {
	q, err := pq.resolveQueryTemplate(ctx, CountQueryTemplate)
	if err != nil {
		return 0, err
	}
	var count int
	if err := pq.db.GetContext(ctx, &count, q, pq.queryParams...); err != nil {
		return 0, err
=======
func (pgq *pgQuery) Count(ctx context.Context) (int, error) {
	if pgq.err != nil {
		return 0, pgq.err
	}

	pgq.orderByFields = nil
	pgq.fromSubquery.orderByFields = nil

	table := pgq.entity.TableName()
	labelsEntity := pgq.entity.LabelEntity()

	countSQLFormat := "SELECT COUNT(DISTINCT %[2]s.id) FROM %[1]s %[2]s"
	baseQuery := fmt.Sprintf(countSQLFormat, table, mainTableAlias)

	if labelsEntity != nil {
		var err error
		if table, err = pgq.fromSubquery.compileSQL(); err != nil {
			return 0, err
		}
		baseQuery = fmt.Sprintf(countSQLFormat, table, mainTableAlias)
		baseQuery += pgq.joinLabelsSQL(labelsEntity)
	}

	pgq.sql.WriteString(baseQuery)

	if err := pgq.finalizeSQL(ctx); err != nil {
		return 0, err
	}

	var count int
	err := pgq.db.GetContext(ctx, &count, pgq.sql.String(), pgq.queryParams...)
	return count, err
}

func (pgq *pgQuery) Delete(ctx context.Context) (*sqlx.Rows, error) {
	if pgq.err != nil {
		return nil, pgq.err
	}

	table := pgq.entity.TableName()
	labelsEntity := pgq.entity.LabelEntity()

	baseQuery := fmt.Sprintf("DELETE FROM %[1]s USING %[1]s %[2]s", table, mainTableAlias)

	primaryKeyColumn := "id"
	if labelsEntity != nil {
		var err error
		if table, err = pgq.fromSubquery.compileSQL(); err != nil {
			return nil, err
		}
		baseQuery = fmt.Sprintf("DELETE FROM %s USING %s %s", pgq.entity.TableName(), table, mainTableAlias)
		baseQuery += pgq.joinLabelsSQL(labelsEntity)
>>>>>>> 36350004
	}
	return count, nil
}

<<<<<<< HEAD
func (pq *pgQuery) Delete(ctx context.Context) (*sqlx.Rows, error) {
	q, err := pq.resolveQueryTemplate(ctx, DeleteQueryTemplate)
	if err != nil {
		return nil, err
	}
	return pq.db.QueryxContext(ctx, q, pq.queryParams...)
=======
	baseQuery += fmt.Sprintf(` WHERE %[1]s.%[2]s = %[3]s.%[2]s`, mainTableAlias, primaryKeyColumn, pgq.entity.TableName())

	pgq.sql.WriteString(baseQuery)

	if err := pgq.finalizeSQL(ctx); err != nil {
		return nil, err
	}

	return pgq.db.QueryxContext(ctx, pgq.sql.String(), pgq.queryParams...)
>>>>>>> 36350004
}

func (pq *pgQuery) resolveQueryTemplate(ctx context.Context, template string) (string, error) {
	if pq.err != nil {
		return "", pq.err
	}
	if pq.labelEntity == nil {
		return "", fmt.Errorf("query builder requires the entity to have associated label entity")
	}
	hasFieldCriteria := len(pq.fieldsWhereClause.children) != 0 || len(pq.limit) != 0
	hasLabelCriteria := len(pq.labelsWhereClause.children) != 0
	data := map[string]interface{}{
		"hasFieldCriteria":  hasFieldCriteria,
		"hasLabelCriteria":  hasLabelCriteria,
		"ENTITY_TABLE":      pq.entityTableName,
		"PRIMARY_KEY":       PrimaryKeyColumn,
		"LABELS_TABLE":      pq.labelEntity.LabelsTableName(),
		"REF_COLUMN":        pq.labelEntity.ReferenceColumn(),
		"JOIN":              pq.joinSQL(),
		"WHERE":             pq.whereSQL(),
		"FOR_SHARE_OF":      pq.lockSQL(),
		"ORDER_BY":          pq.orderBySQL(),
		"ORDER_BY_SEQUENCE": pq.orderBySequenceSQL(),
		"LIMIT":             pq.limitSQL(),
		"RETURNING":         pq.returningSQL(),
	}

<<<<<<< HEAD
	q, err := tsprintf(template, data)
	if err != nil {
		return "", err
	}
	if q, err = pq.finalizeSQL(ctx, q); err != nil {
		return "", err
	}
=======
	labelCriteria, fieldCriteria, resultCriteria := splitCriteriaByType(criteria)
	for _, criterion := range labelCriteria {
		pgq.labelCriteriaSubquery.fieldCriteria = append(pgq.labelCriteriaSubquery.fieldCriteria,
			query.ByField(query.EqualsOperator, "key", criterion.LeftOp),
			query.ByField(criterion.Operator, "val", criterion.RightOp...))
	}
	pgq.fromSubquery.fieldCriteria = append(pgq.fromSubquery.fieldCriteria, fieldCriteria...)

	pgq.processResultCriteria(resultCriteria)
>>>>>>> 36350004

	return q, nil
}

func (pq *pgQuery) Return(fields ...string) *pgQuery {
	if pq.err != nil {
		return pq
	}
	if err := validateReturningFields(columnsByTags(pq.entityTags), fields...); err != nil {
		pq.err = err
		return pq
	}
	pq.returningFields = append(pq.returningFields, fields...)

	return pq
}

<<<<<<< HEAD
func (pq *pgQuery) WithCriteria(criteria ...query.Criterion) *pgQuery {
	if pq.err != nil {
		return pq
	}
	for _, criterion := range criteria {
		if err := criterion.Validate(); err != nil {
			pq.err = err
			return pq
		}
		if hasMultiVariateOp(criteria) {
			pq.shouldRebind = true
		}
		switch criterion.Type {
		case query.FieldQuery:
			columns := columnsByTags(pq.entityTags)
			if !columns[criterion.LeftOp] {
				pq.err = &util.UnsupportedQueryError{Message: fmt.Sprintf("unsupported field query key: %s", criterion.LeftOp)}
				return pq
			}
			pq.fieldsWhereClause.children = append(pq.fieldsWhereClause.children, &whereClauseTree{
				criterion: criterion,
				dbTags:    pq.entityTags,
				tableName: pq.entityTableName,
			})
		case query.LabelQuery:
			pq.labelsWhereClause.children = append(pq.labelsWhereClause.children, &whereClauseTree{
				operator: AND,
				children: []*whereClauseTree{
					{
						criterion: query.ByField(query.EqualsOperator, "key", criterion.LeftOp),
						dbTags:    pq.labelEntityTags,
					},
					{
						criterion: query.ByField(criterion.Operator, "val", criterion.RightOp...),
						dbTags:    pq.labelEntityTags,
					},
				},
			})
		case query.ResultQuery:
			pq.processResultCriteria(criterion)
		}
	}

	return pq
}
=======
func (pgq *pgQuery) selectColumnsSQL(labelsEntity PostgresLabel) string {
	labelsTableName := labelsEntity.LabelsTableName()
	baseQuery := `, `
	for _, dbTag := range getDBTags(labelsEntity, nil) {
		baseQuery += fmt.Sprintf(`%[1]s.%[2]s "%[1]s.%[2]s", `, labelsTableName, dbTag.Tag)
	}
	return baseQuery[:len(baseQuery)-2] //remove last comma
}

func (pgq *pgQuery) joinLabelsSQL(labelsEntity PostgresLabel) string {
	return fmt.Sprintf(` LEFT JOIN %[2]s ON %[1]s.%[3]s = %[2]s.%[4]s`,
		mainTableAlias,
		labelsEntity.LabelsTableName(),
		labelsEntity.LabelsPrimaryColumn(),
		labelsEntity.ReferenceColumn())
}

func (pgq *pgQuery) finalizeSQL(ctx context.Context) error {
	entityTags := getDBTags(pgq.entity, nil)
	columns := columnsByTags(entityTags)
	if err := validateReturningFields(columns, pgq.returningFields...); err != nil {
		return err
	}

	pgq.labelCriteriaSQL().
		lockSQL(pgq.entity.TableName()).
		orderBySQL().
		returningSQL().
		mergeQueryParams()
>>>>>>> 36350004

func (pq *pgQuery) WithLock() *pgQuery {
	if pq.err != nil {
		return pq
	}
	if _, ok := pq.db.(*sqlx.Tx); ok {
		pq.hasLock = true
	}
	return pq
}

<<<<<<< HEAD
func (pq *pgQuery) limitSQL() string {
	if len(pq.limit) > 0 {
		pq.queryParams = append(pq.queryParams, pq.limit)
		return "LIMIT ?"
	}
	return ""
}

// joinSQL is a performance improvement - queries can work with LEFT JOIN always but are slower
// JOIN is used when a label quert is present, LEFT JOIN is used when no label query is present so that resultset includes
// unlabelled resources
func (pq *pgQuery) joinSQL() string {
	if len(pq.labelsWhereClause.children) == 0 {
		return "LEFT JOIN"
=======
	sql := pgq.sql.String()
	pgq.sql.Reset()
	pgq.sql.WriteString(pgq.db.Rebind(sql))
	pgq.sql.WriteString(";")

	log.C(ctx).Debugf("Executing postgres query: %s", pgq.sql.String())
	return nil
}

func (pgq *pgQuery) orderBySQL() *pgQuery {
	if sql, err := orderBySQL(pgq.orderByFields); err != nil {
		pgq.err = err
		return pgq
	} else {
		pgq.sql.WriteString(sql)
>>>>>>> 36350004
	}
	return "JOIN"
}

<<<<<<< HEAD
func (pq *pgQuery) whereSQL() string {
	whereClause := &whereClauseTree{
		operator: AND,
		children: []*whereClauseTree{
			pq.fieldsWhereClause,
			pq.labelsWhereClause,
		},
	}
	whereSQL, queryParams := whereClause.compileSQL()
	if len(whereSQL) == 0 {
		return ""
	}
	pq.queryParams = append(pq.queryParams, queryParams...)
	return fmt.Sprintf(" WHERE %s", whereSQL)
}

func (pq *pgQuery) returningSQL() string {
	fieldsCount := len(pq.returningFields)
	switch fieldsCount {
	case 0:
		return ""
	default:
		return " RETURNING " + strings.Join(pq.returningFields, ", ")
=======
func (pgq *pgQuery) returningSQL() *pgQuery {
	for i := range pgq.returningFields {
		if !strings.HasPrefix(pgq.returningFields[i], fmt.Sprintf("%s.", mainTableAlias)) {
			pgq.returningFields[i] = fmt.Sprintf("%s.%s", mainTableAlias, pgq.returningFields[i])
		}
	}

	if len(pgq.returningFields) == 1 {
		pgq.sql.WriteString(fmt.Sprintf(" RETURNING " + pgq.returningFields[0]))
	} else if len(pgq.returningFields) > 0 {
		pgq.sql.WriteString(" RETURNING " + strings.Join(pgq.returningFields, ", "))
>>>>>>> 36350004
	}
}

func (pq *pgQuery) lockSQL() string {
	if pq.hasLock {
		// Lock the rows if we are in transaction so that update operations on those rows can rely on unchanged data
		// This allows us to handle concurrent updates on the same rows by executing them sequentially as
		// before updating we have to anyway select the rows and can therefore lock them
<<<<<<< HEAD
		return fmt.Sprintf("FOR SHARE OF %s", pq.entityTableName)
=======
		pgq.sql.WriteString(fmt.Sprintf(" FOR SHARE of %s", mainTableAlias))
>>>>>>> 36350004
	}
	return ""
}

<<<<<<< HEAD
func (pq *pgQuery) finalizeSQL(ctx context.Context, sql string) (string, error) {
	if pq.shouldRebind {
		var err error
		// sqlx.In requires question marks(?) instead of positional arguments (the ones pgsql uses) in order to map the list argument to the IN operation
		if sql, pq.queryParams, err = sqlx.In(sql, pq.queryParams...); err != nil {
			return "", err
		}
	}
	sql = pq.db.Rebind(sql)

	newline := regexp.MustCompile("\n\n")
	sql = newline.ReplaceAllString(sql, "\n")

	space := regexp.MustCompile(`\s+`)
	sql = space.ReplaceAllString(sql, " ")
	sql = strings.TrimSpace(sql)
	log.C(ctx).Debugf("Executing postgres query: %s", sql)

	return sql, nil
=======
func (pgq *pgQuery) labelCriteriaSQL() *pgQuery {
	if len(pgq.labelCriteriaSubquery.fieldCriteria) == 0 {
		return pgq
	}
	labelEntity := pgq.entity.LabelEntity()
	subquerySQL, err := pgq.labelCriteriaSubquery.compileSQL()
	if err != nil {
		pgq.err = err
		return pgq
	}
	labelSubQuery := fmt.Sprintf("(SELECT * FROM %s WHERE %s IN %s)", labelEntity.LabelsTableName(), labelEntity.ReferenceColumn(), subquerySQL)
	pgq.sql.Replace("LEFT JOIN", "JOIN "+labelSubQuery)
	return pgq
>>>>>>> 36350004
}

func (pq *pgQuery) processResultCriteria(c query.Criterion) *pgQuery {
	if c.Type != query.ResultQuery {
		pq.err = fmt.Errorf("result query is expected, but %s is provided", c.Type)
		return pq
	}
	switch c.LeftOp {
	case query.OrderBy:
		rule := orderRule{
			field:     c.RightOp[0],
			orderType: query.OrderType(c.RightOp[1]),
		}
<<<<<<< HEAD
		if err := validateOrderFields(columnsByTags(pq.entityTags), rule); err != nil {
			pq.err = err
			return pq
		}
		pq.orderByFields = append(pq.orderByFields, rule)
	case query.Limit:
		if pq.limit != "" {
			pq.err = fmt.Errorf("zero/one limit expected but multiple provided")
			return pq
=======
		switch c.LeftOp {
		case query.OrderBy:
			rule := orderRule{
				field:     c.RightOp[0],
				orderType: query.OrderType(c.RightOp[1]),
			}
			pgq.orderByFields = append(pgq.orderByFields, rule)
			pgq.fromSubquery.orderByFields = append(pgq.fromSubquery.orderByFields, rule)
		case query.Limit:
			if pgq.fromSubquery.limit != "" {
				pgq.err = fmt.Errorf("zero/one limit expected but multiple provided")
				return pgq
			}
			pgq.fromSubquery.limit = c.RightOp[0]
>>>>>>> 36350004
		}
		pq.limit = c.RightOp[0]
	}
<<<<<<< HEAD
	return pq
}

func (pq *pgQuery) orderBySQL() string {
	sql := ""
	rules := pq.orderByFields
	if len(rules) > 0 {
		sql += "ORDER BY"
		for _, orderRule := range rules {
			sql += fmt.Sprintf(" %s %s,", orderRule.field, orderRule.orderType)
		}
		sql = sql[:len(sql)-1]
	}
	return sql
}

func (pq *pgQuery) orderBySequenceSQL() string {
	if len(pq.limit) > 0 {
		return fmt.Sprintf("ORDER BY %s.paging_sequence ASC", pq.entityTableName)
=======
	return pgq
}

func (pgq *pgQuery) mergeQueryParams() *pgQuery {
	if hasMultiVariateOp(append(pgq.fromSubquery.fieldCriteria, pgq.labelCriteriaSubquery.fieldCriteria...)) {
		var err error
		// sqlx.In requires question marks(?) instead of positional arguments (the ones pgsql uses) in order to map the list argument to the IN operation
		var sql string
		if sql, pgq.queryParams, err = sqlx.In(pgq.sql.String(), append(pgq.fromSubquery.queryParams, pgq.labelCriteriaSubquery.queryParams...)...); err != nil {
			pgq.err = err
			return pgq
		}
		pgq.sql.Reset()
		pgq.sql.WriteString(sql)
		return pgq
	}
	pgq.queryParams = append(pgq.fromSubquery.queryParams, pgq.labelCriteriaSubquery.queryParams...)
	return pgq
}

func orderBySQL(rules []orderRule) (string, error) {
	sql := ""
	if len(rules) > 0 {
		sql += " ORDER BY"
		for _, orderRule := range rules {
			orderType, err := orderTypeToSQL(orderRule.orderType)
			if err != nil {
				return "", err
			}
			sql += fmt.Sprintf(" %s %s,", orderRule.field, orderType)
		}
		sql = sql[:len(sql)-1]
	}
	return sql, nil
}

func orderTypeToSQL(orderType query.OrderType) (string, error) {
	switch orderType {
	case query.AscOrder:
		return "ASC", nil
	case query.DescOrder:
		return "DESC", nil
	default:
		return "", fmt.Errorf("unsupported order type: %s", string(orderType))
>>>>>>> 36350004
	}
}

func validateOrderFields(columns map[string]bool, orderRules ...orderRule) error {
	fields := make([]string, 0, len(orderRules))
	orderTypes := make([]string, 0, len(orderRules))
	for _, or := range orderRules {
		fields = append(fields, or.field)
		orderTypes = append(orderTypes, string(or.orderType))
	}
	if err := validateFields(map[string]bool{
		string(query.AscOrder):  true,
		string(query.DescOrder): true,
	}, "unsupported order type: %s", orderTypes...); err != nil {
		return err
	}
	return validateFields(columns, "unsupported entity field for order by: %s", fields...)
}

func validateReturningFields(columns map[string]bool, returningFields ...string) error {
	fieldsToValidate := make([]string, 0, len(returningFields))
	for _, returnedField := range returningFields {
		if strings.Contains(returnedField, "*") {
			continue
		}
		fieldsToValidate = append(fieldsToValidate, returnedField)
	}
	return validateFields(columns, "unsupported entity field for return type: %s", fieldsToValidate...)
}

func validateFields(columns map[string]bool, errorTemplate string, fields ...string) error {
	for _, field := range fields {
		if !columns[field] {
			return &util.UnsupportedQueryError{Message: fmt.Sprintf(errorTemplate, field)}
		}
	}
	return nil
}

// tsprintf stands for "template Sprintf" and fills the specified templated string with the provided data
func tsprintf(tmpl string, data map[string]interface{}) (string, error) {
	t, err := template.New("sql").Parse(tmpl)
	if err != nil {
		return "", err
	}
	buff := &bytes.Buffer{}
	if err := t.Execute(buff, data); err != nil {
		return "", nil
	}
	return buff.String(), nil
}<|MERGE_RESOLUTION|>--- conflicted
+++ resolved
@@ -1,17 +1,9 @@
 package postgres
 
 import (
-	"bytes"
 	"context"
 	"fmt"
-<<<<<<< HEAD
-	"regexp"
-=======
->>>>>>> 36350004
 	"strings"
-	"text/template"
-
-	"github.com/Peripli/service-manager/pkg/log"
 
 	"github.com/Peripli/service-manager/pkg/log"
 
@@ -20,64 +12,6 @@
 	"github.com/jmoiron/sqlx"
 )
 
-<<<<<<< HEAD
-const PrimaryKeyColumn = "id"
-
-const CountQueryTemplate = `
-SELECT COUNT(DISTINCT {{.ENTITY_TABLE}}.{{.PRIMARY_KEY}})
-FROM {{.ENTITY_TABLE}}
-	{{if .hasLabelCriteria}}
-	{{.JOIN}} {{.LABELS_TABLE}}
-		ON {{.ENTITY_TABLE}}.{{.PRIMARY_KEY}} = {{.LABELS_TABLE}}.{{.REF_COLUMN}}
-	{{end}}
-{{.WHERE}}
-{{.FOR_SHARE_OF}}
-{{.LIMIT}};`
-
-const SelectQueryTemplate = `
-{{if or .hasFieldCriteria .hasLabelCriteria}}
-WITH matching_resources as (SELECT DISTINCT {{.ENTITY_TABLE}}.paging_sequence
-							FROM {{.ENTITY_TABLE}}
-							{{if .hasLabelCriteria}}
-							{{.JOIN}} {{.LABELS_TABLE}} 
-								ON {{.ENTITY_TABLE}}.{{.PRIMARY_KEY}} = {{.LABELS_TABLE}}.{{.REF_COLUMN}}
-							{{end}}
-							{{.WHERE}}
-							{{.ORDER_BY_SEQUENCE}}
-							{{.LIMIT}})
-{{end}}
-SELECT 
-{{.ENTITY_TABLE}}.*,
-{{.LABELS_TABLE}}.id         "{{.LABELS_TABLE}}.id",
-{{.LABELS_TABLE}}.key        "{{.LABELS_TABLE}}.key",
-{{.LABELS_TABLE}}.val        "{{.LABELS_TABLE}}.val",
-{{.LABELS_TABLE}}.created_at "{{.LABELS_TABLE}}.created_at",
-{{.LABELS_TABLE}}.updated_at "{{.LABELS_TABLE}}.updated_at",
-{{.LABELS_TABLE}}.{{.REF_COLUMN}} "{{.LABELS_TABLE}}.{{.REF_COLUMN}}" 
-FROM {{.ENTITY_TABLE}}
-	{{.JOIN}} {{.LABELS_TABLE}}
-		ON {{.ENTITY_TABLE}}.{{.PRIMARY_KEY}} = {{.LABELS_TABLE}}.{{.REF_COLUMN}}
-{{if or .hasFieldCriteria .hasLabelCriteria}}
-WHERE {{.ENTITY_TABLE}}.paging_sequence IN 
-	(SELECT matching_resources.paging_sequence FROM matching_resources)
-{{end}}
-{{.FOR_SHARE_OF}}
-{{.ORDER_BY}};`
-
-const DeleteQueryTemplate = `
-DELETE FROM {{.ENTITY_TABLE}}
-{{if .hasLabelCriteria}}
-	USING (SELECT {{.ENTITY_TABLE}}.{{.PRIMARY_KEY}}
-			FROM {{.ENTITY_TABLE}}
-				{{.JOIN}} {{.LABELS_TABLE}}
-					ON {{.ENTITY_TABLE}}.{{.PRIMARY_KEY}} = {{.LABELS_TABLE}}.{{.REF_COLUMN}}
-			{{.WHERE}}) t
-	WHERE {{.ENTITY_TABLE}}.{{.PRIMARY_KEY}} = t.{{.PRIMARY_KEY}}
-{{else if .hasFieldCriteria}}
-	{{.WHERE}}
-{{end}}
-{{.RETURNING}};`
-=======
 const mainTableAlias = "t"
 
 type orderRule struct {
@@ -95,7 +29,6 @@
 	current = strings.Replace(current, old, new, 1)
 	qsb.WriteString(current)
 }
->>>>>>> 36350004
 
 // QueryBuilder is used to construct new queries. It is safe for concurrent usage
 type QueryBuilder struct {
@@ -111,20 +44,6 @@
 
 // NewQuery constructs new queries for the current query builder db
 func (qb *QueryBuilder) NewQuery(entity PostgresEntity) *pgQuery {
-<<<<<<< HEAD
-	return &pgQuery{
-		labelEntity:     entity.LabelEntity(),
-		entityTableName: entity.TableName(),
-		entityTags:      getDBTags(entity, nil),
-		labelEntityTags: getDBTags(entity.LabelEntity(), nil),
-		db:              qb.db,
-		fieldsWhereClause: &whereClauseTree{
-			operator: AND,
-		},
-		labelsWhereClause: &whereClauseTree{
-			operator: OR,
-		},
-=======
 	fromSubquery := newSelectSubQuery(entity.TableName(), "*", getDBTags(entity, nil), fromSubQueryWhereSchema)
 	labelEntity := entity.LabelEntity()
 	labelCriteriaSubquery := &selectSubQuery{}
@@ -137,31 +56,11 @@
 		db:                    qb.db,
 		fromSubquery:          fromSubquery,
 		labelCriteriaSubquery: labelCriteriaSubquery,
->>>>>>> 36350004
-	}
-}
-
-type orderRule struct {
-	field     string
-	orderType query.OrderType
+	}
 }
 
 // pgQuery is used to construct postgres queries. It should be constructed only via the query builder. It is not safe for concurrent use.
 type pgQuery struct {
-<<<<<<< HEAD
-	db              pgDB
-	labelEntity     PostgresLabel
-	entityTags      []tagType
-	labelEntityTags []tagType
-
-	queryParams []interface{}
-
-	orderByFields   []orderRule
-	hasLock         bool
-	limit           string
-	returningFields []string
-	entityTableName string
-=======
 	db                    pgDB
 	entity                PostgresEntity
 	sql                   queryStringBuilder
@@ -172,19 +71,10 @@
 	orderByFields   []orderRule
 	hasLock         bool
 	returningFields []string
->>>>>>> 36350004
-
-	fieldsWhereClause *whereClauseTree
-	labelsWhereClause *whereClauseTree
-	shouldRebind      bool
-	err               error
-}
-
-<<<<<<< HEAD
-func (pq *pgQuery) List(ctx context.Context) (*sqlx.Rows, error) {
-	q, err := pq.resolveQueryTemplate(ctx, SelectQueryTemplate)
-	if err != nil {
-=======
+
+	err error
+}
+
 func (pgq *pgQuery) List(ctx context.Context) (*sqlx.Rows, error) {
 	if pgq.err != nil {
 		return nil, pgq.err
@@ -211,22 +101,12 @@
 	pgq.sql.WriteString(baseQuery)
 
 	if err := pgq.finalizeSQL(ctx); err != nil {
->>>>>>> 36350004
 		return nil, err
 	}
-	return pq.db.QueryxContext(ctx, q, pq.queryParams...)
-}
-
-<<<<<<< HEAD
-func (pq *pgQuery) Count(ctx context.Context) (int, error) {
-	q, err := pq.resolveQueryTemplate(ctx, CountQueryTemplate)
-	if err != nil {
-		return 0, err
-	}
-	var count int
-	if err := pq.db.GetContext(ctx, &count, q, pq.queryParams...); err != nil {
-		return 0, err
-=======
+
+	return pgq.db.QueryxContext(ctx, pgq.sql.String(), pgq.queryParams...)
+}
+
 func (pgq *pgQuery) Count(ctx context.Context) (int, error) {
 	if pgq.err != nil {
 		return 0, pgq.err
@@ -279,19 +159,8 @@
 		}
 		baseQuery = fmt.Sprintf("DELETE FROM %s USING %s %s", pgq.entity.TableName(), table, mainTableAlias)
 		baseQuery += pgq.joinLabelsSQL(labelsEntity)
->>>>>>> 36350004
-	}
-	return count, nil
-}
-
-<<<<<<< HEAD
-func (pq *pgQuery) Delete(ctx context.Context) (*sqlx.Rows, error) {
-	q, err := pq.resolveQueryTemplate(ctx, DeleteQueryTemplate)
-	if err != nil {
-		return nil, err
-	}
-	return pq.db.QueryxContext(ctx, q, pq.queryParams...)
-=======
+	}
+
 	baseQuery += fmt.Sprintf(` WHERE %[1]s.%[2]s = %[3]s.%[2]s`, mainTableAlias, primaryKeyColumn, pgq.entity.TableName())
 
 	pgq.sql.WriteString(baseQuery)
@@ -301,43 +170,24 @@
 	}
 
 	return pgq.db.QueryxContext(ctx, pgq.sql.String(), pgq.queryParams...)
->>>>>>> 36350004
-}
-
-func (pq *pgQuery) resolveQueryTemplate(ctx context.Context, template string) (string, error) {
-	if pq.err != nil {
-		return "", pq.err
-	}
-	if pq.labelEntity == nil {
-		return "", fmt.Errorf("query builder requires the entity to have associated label entity")
-	}
-	hasFieldCriteria := len(pq.fieldsWhereClause.children) != 0 || len(pq.limit) != 0
-	hasLabelCriteria := len(pq.labelsWhereClause.children) != 0
-	data := map[string]interface{}{
-		"hasFieldCriteria":  hasFieldCriteria,
-		"hasLabelCriteria":  hasLabelCriteria,
-		"ENTITY_TABLE":      pq.entityTableName,
-		"PRIMARY_KEY":       PrimaryKeyColumn,
-		"LABELS_TABLE":      pq.labelEntity.LabelsTableName(),
-		"REF_COLUMN":        pq.labelEntity.ReferenceColumn(),
-		"JOIN":              pq.joinSQL(),
-		"WHERE":             pq.whereSQL(),
-		"FOR_SHARE_OF":      pq.lockSQL(),
-		"ORDER_BY":          pq.orderBySQL(),
-		"ORDER_BY_SEQUENCE": pq.orderBySequenceSQL(),
-		"LIMIT":             pq.limitSQL(),
-		"RETURNING":         pq.returningSQL(),
-	}
-
-<<<<<<< HEAD
-	q, err := tsprintf(template, data)
-	if err != nil {
-		return "", err
-	}
-	if q, err = pq.finalizeSQL(ctx, q); err != nil {
-		return "", err
-	}
-=======
+}
+
+func (pgq *pgQuery) Return(fields ...string) *pgQuery {
+	pgq.returningFields = append(pgq.returningFields, fields...)
+
+	return pgq
+}
+
+func (pgq *pgQuery) WithCriteria(criteria ...query.Criterion) *pgQuery {
+	if len(criteria) == 0 {
+		return pgq
+	}
+
+	if err := validateCriteria(criteria...); err != nil {
+		pgq.err = err
+		return pgq
+	}
+
 	labelCriteria, fieldCriteria, resultCriteria := splitCriteriaByType(criteria)
 	for _, criterion := range labelCriteria {
 		pgq.labelCriteriaSubquery.fieldCriteria = append(pgq.labelCriteriaSubquery.fieldCriteria,
@@ -347,71 +197,17 @@
 	pgq.fromSubquery.fieldCriteria = append(pgq.fromSubquery.fieldCriteria, fieldCriteria...)
 
 	pgq.processResultCriteria(resultCriteria)
->>>>>>> 36350004
-
-	return q, nil
-}
-
-func (pq *pgQuery) Return(fields ...string) *pgQuery {
-	if pq.err != nil {
-		return pq
-	}
-	if err := validateReturningFields(columnsByTags(pq.entityTags), fields...); err != nil {
-		pq.err = err
-		return pq
-	}
-	pq.returningFields = append(pq.returningFields, fields...)
-
-	return pq
-}
-
-<<<<<<< HEAD
-func (pq *pgQuery) WithCriteria(criteria ...query.Criterion) *pgQuery {
-	if pq.err != nil {
-		return pq
-	}
-	for _, criterion := range criteria {
-		if err := criterion.Validate(); err != nil {
-			pq.err = err
-			return pq
-		}
-		if hasMultiVariateOp(criteria) {
-			pq.shouldRebind = true
-		}
-		switch criterion.Type {
-		case query.FieldQuery:
-			columns := columnsByTags(pq.entityTags)
-			if !columns[criterion.LeftOp] {
-				pq.err = &util.UnsupportedQueryError{Message: fmt.Sprintf("unsupported field query key: %s", criterion.LeftOp)}
-				return pq
-			}
-			pq.fieldsWhereClause.children = append(pq.fieldsWhereClause.children, &whereClauseTree{
-				criterion: criterion,
-				dbTags:    pq.entityTags,
-				tableName: pq.entityTableName,
-			})
-		case query.LabelQuery:
-			pq.labelsWhereClause.children = append(pq.labelsWhereClause.children, &whereClauseTree{
-				operator: AND,
-				children: []*whereClauseTree{
-					{
-						criterion: query.ByField(query.EqualsOperator, "key", criterion.LeftOp),
-						dbTags:    pq.labelEntityTags,
-					},
-					{
-						criterion: query.ByField(criterion.Operator, "val", criterion.RightOp...),
-						dbTags:    pq.labelEntityTags,
-					},
-				},
-			})
-		case query.ResultQuery:
-			pq.processResultCriteria(criterion)
-		}
-	}
-
-	return pq
-}
-=======
+
+	return pgq
+}
+
+func (pgq *pgQuery) WithLock() *pgQuery {
+	if _, ok := pgq.db.(*sqlx.Tx); ok {
+		pgq.hasLock = true
+	}
+	return pgq
+}
+
 func (pgq *pgQuery) selectColumnsSQL(labelsEntity PostgresLabel) string {
 	labelsTableName := labelsEntity.LabelsTableName()
 	baseQuery := `, `
@@ -441,34 +237,11 @@
 		orderBySQL().
 		returningSQL().
 		mergeQueryParams()
->>>>>>> 36350004
-
-func (pq *pgQuery) WithLock() *pgQuery {
-	if pq.err != nil {
-		return pq
-	}
-	if _, ok := pq.db.(*sqlx.Tx); ok {
-		pq.hasLock = true
-	}
-	return pq
-}
-
-<<<<<<< HEAD
-func (pq *pgQuery) limitSQL() string {
-	if len(pq.limit) > 0 {
-		pq.queryParams = append(pq.queryParams, pq.limit)
-		return "LIMIT ?"
-	}
-	return ""
-}
-
-// joinSQL is a performance improvement - queries can work with LEFT JOIN always but are slower
-// JOIN is used when a label quert is present, LEFT JOIN is used when no label query is present so that resultset includes
-// unlabelled resources
-func (pq *pgQuery) joinSQL() string {
-	if len(pq.labelsWhereClause.children) == 0 {
-		return "LEFT JOIN"
-=======
+
+	if pgq.err != nil {
+		return pgq.err
+	}
+
 	sql := pgq.sql.String()
 	pgq.sql.Reset()
 	pgq.sql.WriteString(pgq.db.Rebind(sql))
@@ -484,36 +257,10 @@
 		return pgq
 	} else {
 		pgq.sql.WriteString(sql)
->>>>>>> 36350004
-	}
-	return "JOIN"
-}
-
-<<<<<<< HEAD
-func (pq *pgQuery) whereSQL() string {
-	whereClause := &whereClauseTree{
-		operator: AND,
-		children: []*whereClauseTree{
-			pq.fieldsWhereClause,
-			pq.labelsWhereClause,
-		},
-	}
-	whereSQL, queryParams := whereClause.compileSQL()
-	if len(whereSQL) == 0 {
-		return ""
-	}
-	pq.queryParams = append(pq.queryParams, queryParams...)
-	return fmt.Sprintf(" WHERE %s", whereSQL)
-}
-
-func (pq *pgQuery) returningSQL() string {
-	fieldsCount := len(pq.returningFields)
-	switch fieldsCount {
-	case 0:
-		return ""
-	default:
-		return " RETURNING " + strings.Join(pq.returningFields, ", ")
-=======
+	}
+	return pgq
+}
+
 func (pgq *pgQuery) returningSQL() *pgQuery {
 	for i := range pgq.returningFields {
 		if !strings.HasPrefix(pgq.returningFields[i], fmt.Sprintf("%s.", mainTableAlias)) {
@@ -525,45 +272,20 @@
 		pgq.sql.WriteString(fmt.Sprintf(" RETURNING " + pgq.returningFields[0]))
 	} else if len(pgq.returningFields) > 0 {
 		pgq.sql.WriteString(" RETURNING " + strings.Join(pgq.returningFields, ", "))
->>>>>>> 36350004
-	}
-}
-
-func (pq *pgQuery) lockSQL() string {
-	if pq.hasLock {
+	}
+	return pgq
+}
+
+func (pgq *pgQuery) lockSQL(tableName string) *pgQuery {
+	if pgq.hasLock {
 		// Lock the rows if we are in transaction so that update operations on those rows can rely on unchanged data
 		// This allows us to handle concurrent updates on the same rows by executing them sequentially as
 		// before updating we have to anyway select the rows and can therefore lock them
-<<<<<<< HEAD
-		return fmt.Sprintf("FOR SHARE OF %s", pq.entityTableName)
-=======
 		pgq.sql.WriteString(fmt.Sprintf(" FOR SHARE of %s", mainTableAlias))
->>>>>>> 36350004
-	}
-	return ""
-}
-
-<<<<<<< HEAD
-func (pq *pgQuery) finalizeSQL(ctx context.Context, sql string) (string, error) {
-	if pq.shouldRebind {
-		var err error
-		// sqlx.In requires question marks(?) instead of positional arguments (the ones pgsql uses) in order to map the list argument to the IN operation
-		if sql, pq.queryParams, err = sqlx.In(sql, pq.queryParams...); err != nil {
-			return "", err
-		}
-	}
-	sql = pq.db.Rebind(sql)
-
-	newline := regexp.MustCompile("\n\n")
-	sql = newline.ReplaceAllString(sql, "\n")
-
-	space := regexp.MustCompile(`\s+`)
-	sql = space.ReplaceAllString(sql, " ")
-	sql = strings.TrimSpace(sql)
-	log.C(ctx).Debugf("Executing postgres query: %s", sql)
-
-	return sql, nil
-=======
+	}
+	return pgq
+}
+
 func (pgq *pgQuery) labelCriteriaSQL() *pgQuery {
 	if len(pgq.labelCriteriaSubquery.fieldCriteria) == 0 {
 		return pgq
@@ -577,31 +299,14 @@
 	labelSubQuery := fmt.Sprintf("(SELECT * FROM %s WHERE %s IN %s)", labelEntity.LabelsTableName(), labelEntity.ReferenceColumn(), subquerySQL)
 	pgq.sql.Replace("LEFT JOIN", "JOIN "+labelSubQuery)
 	return pgq
->>>>>>> 36350004
-}
-
-func (pq *pgQuery) processResultCriteria(c query.Criterion) *pgQuery {
-	if c.Type != query.ResultQuery {
-		pq.err = fmt.Errorf("result query is expected, but %s is provided", c.Type)
-		return pq
-	}
-	switch c.LeftOp {
-	case query.OrderBy:
-		rule := orderRule{
-			field:     c.RightOp[0],
-			orderType: query.OrderType(c.RightOp[1]),
-		}
-<<<<<<< HEAD
-		if err := validateOrderFields(columnsByTags(pq.entityTags), rule); err != nil {
-			pq.err = err
-			return pq
-		}
-		pq.orderByFields = append(pq.orderByFields, rule)
-	case query.Limit:
-		if pq.limit != "" {
-			pq.err = fmt.Errorf("zero/one limit expected but multiple provided")
-			return pq
-=======
+}
+
+func (pgq *pgQuery) processResultCriteria(resultQuery []query.Criterion) *pgQuery {
+	for _, c := range resultQuery {
+		if c.Type != query.ResultQuery {
+			pgq.err = fmt.Errorf("result query is expected, but %s is provided", c.Type)
+			return pgq
+		}
 		switch c.LeftOp {
 		case query.OrderBy:
 			rule := orderRule{
@@ -616,31 +321,8 @@
 				return pgq
 			}
 			pgq.fromSubquery.limit = c.RightOp[0]
->>>>>>> 36350004
-		}
-		pq.limit = c.RightOp[0]
-	}
-<<<<<<< HEAD
-	return pq
-}
-
-func (pq *pgQuery) orderBySQL() string {
-	sql := ""
-	rules := pq.orderByFields
-	if len(rules) > 0 {
-		sql += "ORDER BY"
-		for _, orderRule := range rules {
-			sql += fmt.Sprintf(" %s %s,", orderRule.field, orderRule.orderType)
-		}
-		sql = sql[:len(sql)-1]
-	}
-	return sql
-}
-
-func (pq *pgQuery) orderBySequenceSQL() string {
-	if len(pq.limit) > 0 {
-		return fmt.Sprintf("ORDER BY %s.paging_sequence ASC", pq.entityTableName)
-=======
+		}
+	}
 	return pgq
 }
 
@@ -685,22 +367,13 @@
 		return "DESC", nil
 	default:
 		return "", fmt.Errorf("unsupported order type: %s", string(orderType))
->>>>>>> 36350004
 	}
 }
 
 func validateOrderFields(columns map[string]bool, orderRules ...orderRule) error {
 	fields := make([]string, 0, len(orderRules))
-	orderTypes := make([]string, 0, len(orderRules))
 	for _, or := range orderRules {
 		fields = append(fields, or.field)
-		orderTypes = append(orderTypes, string(or.orderType))
-	}
-	if err := validateFields(map[string]bool{
-		string(query.AscOrder):  true,
-		string(query.DescOrder): true,
-	}, "unsupported order type: %s", orderTypes...); err != nil {
-		return err
 	}
 	return validateFields(columns, "unsupported entity field for order by: %s", fields...)
 }
@@ -725,15 +398,11 @@
 	return nil
 }
 
-// tsprintf stands for "template Sprintf" and fills the specified templated string with the provided data
-func tsprintf(tmpl string, data map[string]interface{}) (string, error) {
-	t, err := template.New("sql").Parse(tmpl)
-	if err != nil {
-		return "", err
-	}
-	buff := &bytes.Buffer{}
-	if err := t.Execute(buff, data); err != nil {
-		return "", nil
-	}
-	return buff.String(), nil
+func validateCriteria(criteria ...query.Criterion) error {
+	for _, c := range criteria {
+		if err := c.Validate(); err != nil {
+			return err
+		}
+	}
+	return nil
 }
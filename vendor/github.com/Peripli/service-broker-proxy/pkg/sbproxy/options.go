--- conflicted
+++ resolved
@@ -17,7 +17,6 @@
 package sbproxy
 
 import (
-	"github.com/Peripli/service-broker-proxy/pkg/authn"
 	"github.com/Peripli/service-broker-proxy/pkg/sbproxy/notifications"
 	"github.com/Peripli/service-broker-proxy/pkg/sbproxy/reconcile"
 	"github.com/Peripli/service-broker-proxy/pkg/sm"
@@ -31,43 +30,23 @@
 
 // Settings type holds all config properties for the sbproxy
 type Settings struct {
-<<<<<<< HEAD
-	Server         *server.Settings                `mapstructure:"server"`
-	Log            *log.Settings                   `mapstructure:"log"`
-	Sm             *sm.Settings                    `mapstructure:"sm"`
-	Reconcile      *reconcile.Settings             `mapstructure:"app"`
-	Producer       *notifications.ProducerSettings `mapstructure:"producer"`
-	Health         *health.Settings                `mapstructure:"health"`
-	Authentication *authn.Settings                 `mapstructure:"authn"`
-=======
 	Server    *server.Settings                `mapstructure:"server"`
 	Log       *log.Settings                   `mapstructure:"log"`
 	Sm        *sm.Settings                    `mapstructure:"sm"`
 	Reconcile *reconcile.Settings             `mapstructure:"app"`
 	Producer  *notifications.ProducerSettings `mapstructure:"producer"`
 	Health    *health.Settings                `mapstructure:"health"`
->>>>>>> 36350004
 }
 
 // DefaultSettings returns default value for the proxy settings
 func DefaultSettings() *Settings {
 	return &Settings{
-<<<<<<< HEAD
-		Server:         server.DefaultSettings(),
-		Log:            log.DefaultSettings(),
-		Sm:             sm.DefaultSettings(),
-		Reconcile:      reconcile.DefaultSettings(),
-		Producer:       notifications.DefaultProducerSettings(),
-		Health:         health.DefaultSettings(),
-		Authentication: authn.DefaultSettings(),
-=======
 		Server:    server.DefaultSettings(),
 		Log:       log.DefaultSettings(),
 		Sm:        sm.DefaultSettings(),
 		Reconcile: reconcile.DefaultSettings(),
 		Producer:  notifications.DefaultProducerSettings(),
 		Health:    health.DefaultSettings(),
->>>>>>> 36350004
 	}
 }
 

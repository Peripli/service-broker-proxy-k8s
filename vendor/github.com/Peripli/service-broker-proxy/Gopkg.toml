# Refer to https://github.com/golang/dep/blob/master/docs/Gopkg.toml.md for detailed Gopkg.toml documentation.

[prune]
  go-tests = true
  unused-packages = true

[[prune.project]]
  name = "github.com/Peripli/service-manager"
  unused-packages = false
  non-go = true

[[constraint]]
  name = "github.com/pkg/errors"
  version = "0.8.0"

[[constraint]]
  name = "github.com/sirupsen/logrus"
  version = "=1.4.1"

[[constraint]]
  name = "github.com/onsi/ginkgo"
  version = "1.7.0"

[[constraint]]
  name = "github.com/gavv/httpexpect"
  revision = "c44a6d7bb636b17e880a53998a7f7061a56ffacb"

[[constraint]]
  name = "github.com/onsi/gomega"
  version = "=1.3.0"

[[constraint]]
  name = "github.com/spf13/pflag"
  version = "=1.0.1"

[[constraint]]
  name = "github.com/Peripli/service-manager"
<<<<<<< HEAD
  branch = "get-config-api"
=======
  branch = "master"
>>>>>>> 36350004

# Refer to issue https://github.com/golang/dep/issues/1799
[[override]]
  name = "gopkg.in/fsnotify.v1"
  source = "https://github.com/fsnotify/fsnotify.git"

[[constraint]]
  name = "github.com/gorilla/websocket"
  version = "1.4.0"

[[constraint]]
  name = "github.com/tidwall/gjson"
  version = "v1.1.3"

[[constraint]]
  name = "github.com/tidwall/sjson"
  version = "v1.0.3"

[[constraint]]
  name = "github.com/gofrs/uuid"
  version = "=3.1.0"<|MERGE_RESOLUTION|>--- conflicted
+++ resolved
@@ -35,11 +35,7 @@
 
 [[constraint]]
   name = "github.com/Peripli/service-manager"
-<<<<<<< HEAD
-  branch = "get-config-api"
-=======
   branch = "master"
->>>>>>> 36350004
 
 # Refer to issue https://github.com/golang/dep/issues/1799
 [[override]]
